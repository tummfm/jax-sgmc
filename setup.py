--- conflicted
+++ resolved
@@ -24,11 +24,7 @@
         'sphinx_rtd_theme',
         'sphinx-autodoc-typehints==1.11.1',
         'myst-nb',
-<<<<<<< HEAD
-        'sphinxcontrib-mermaid'
-=======
         'numpyro'
->>>>>>> 55d5e5ee
     ],
     'hdf5': [
         'h5py'
