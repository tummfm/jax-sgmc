--- conflicted
+++ resolved
@@ -61,28 +61,4 @@
         pip install .[test,tensorflow]
     - name: Test with tox
       run: |
-<<<<<<< HEAD
-        tox -e pytest_tensorflow
-        
-        
-  test-alias:
-  
-    runs-on: ubuntu-latest
-
-    steps:
-    - uses: actions/checkout@v2
-    - name: Set up Python 3.8
-      uses: actions/setup-python@v2
-      with:
-        python-version: 3.8
-    - name: Install tox
-      run: |
-        python -m pip install --upgrade pip
-        pip install tox
-    - name: Test with tox
-      run: |
-        tox -e pytest_alias
-    
-=======
-        pytest --tb=line -m "tensorflow"
->>>>>>> 2345a400
+        pytest --tb=line -m "tensorflow"