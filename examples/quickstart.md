--- conflicted
+++ resolved
@@ -249,13 +249,8 @@
 
 ## Comparison with NumPyro
 
-<<<<<<< HEAD
 In the following section, we plot the results of the solver and compare them with
-a solution returned by numpyro.
-=======
-In the following section, we plot the results of the solver and compare it with
 a solution returned by [NumPyro](https://github.com/pyro-ppl/numpyro).
->>>>>>> fa102c71
 
 ### NumPyro Solution
 
@@ -339,5 +334,4 @@
 ax3.legend()
 fig.tight_layout(pad=0.3)
 plt.show()
-```
-![Evaluation](linear_regression_results.jpg)+```