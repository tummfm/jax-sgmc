--- conflicted
+++ resolved
@@ -16,11 +16,7 @@
 
 import itertools
 from functools import partial
-<<<<<<< HEAD
-from typing import Callable, Any, Tuple, Union, Dict
-=======
-from typing import Callable, Any, Tuple, NamedTuple, Dict
->>>>>>> bc5700d3
+from typing import Callable, Any, Tuple, NamedTuple, Dict, Union
 
 from jax import lax, jit, random
 import jax.numpy as jnp
@@ -232,7 +228,6 @@
   return init, update, get
 
 
-<<<<<<< HEAD
 def parallel_tempering(integrator,
                        sa_schedule: Callable = lambda n: 1 / n
                        ) -> Tuple[Callable, Callable, Callable]:
@@ -298,7 +293,9 @@
   def get(state):
     print(state)
     return get_integrator(state[0])
-=======
+
+  return init, update, get
+
 def amagold(integrator_fn,
             full_potential_fn) -> Tuple[Callable, Callable, Callable]:
   """Initializes AMAGOLD integration.
@@ -497,6 +494,5 @@
     int_dict = get_integrator(state.integrator_state)
     int_dict['acceptance_ratio'] = state.acceptance_ratio
     return int_dict
->>>>>>> bc5700d3
 
   return init, update, get