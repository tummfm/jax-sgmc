--- conflicted
+++ resolved
@@ -19,7 +19,6 @@
 from jax.scipy.stats import norm
 
 from jax import test_util
-
 test_util.set_host_platform_device_count(4)
 
 from numpyro import sample as npy_smpl
@@ -39,7 +38,6 @@
 from jax_sgmc import solver
 
 import time
-
 ################################################################################
 #
 # Reference Data
@@ -48,7 +46,7 @@
 
 N = 4
 samples = 1000  # Total samples
-sigma = 0.5  # variance?
+sigma = 0.5
 
 key = random.PRNGKey(0)
 split1, split2, split3 = random.split(key, 3)
@@ -57,7 +55,7 @@
 noise = jnp.sqrt(sigma) * random.normal(split2, shape=(samples, 1))
 x = random.uniform(split1, minval=-10, maxval=10, shape=(samples, N))
 x = jnp.stack([x[:, 0] + x[:, 1], x[:, 1], 0.1 * x[:, 2] - 0.5 * x[:, 3],
-               x[:, 3]]).transpose()  # linear combinations of features in x ??
+               x[:, 3]]).transpose()
 y = jnp.matmul(x, w) + noise
 
 
@@ -69,19 +67,19 @@
 
 
 def numpyro_model(y_obs=None):
-    sigma = npy_smpl("sigma", npy_dist.Uniform(low=0.0, high=10.0))
-    weights = npy_smpl("weights",
-                       npy_dist.Uniform(low=-10 * jnp.ones((N, 1)),
-                                        high=10 * jnp.ones((N, 1))))
-
-    y_pred = jnp.matmul(x, weights)
-    npy_smpl("likelihood", npy_dist.Normal(loc=y_pred, scale=sigma), obs=y_obs)
+  sigma = npy_smpl("sigma", npy_dist.Uniform(low=0.0, high=10.0))
+  weights = npy_smpl("weights",
+                     npy_dist.Uniform(low=-10 * jnp.ones((N, 1)),
+                                      high=10 * jnp.ones((N, 1))))
+
+  y_pred = jnp.matmul(x, weights)
+  npy_smpl("likelihood", npy_dist.Normal(loc=y_pred, scale=sigma), obs=y_obs)
 
 
 # Collect 1000 samples
 
 kernel = npy_inf.HMC(numpyro_model)
-mcmc = npy_inf.MCMC(kernel, num_warmup=1000, num_samples=1000)  # only HMC and NUTS supported as samplers
+mcmc = npy_inf.MCMC(kernel, 1000, 1000)
 mcmc.run(random.PRNGKey(0), y_obs=y)
 mcmc.print_summary()
 
@@ -104,20 +102,20 @@
 # == Model definition ==========================================================
 
 def model(sample, observations):
-    weights = sample["w"]
-    predictors = observations["x"]
-    return jnp.dot(predictors, weights)
+  weights = sample["w"]
+  predictors = observations["x"]
+  return jnp.dot(predictors, weights)
 
 
 def likelihood(sample, observations):
-    sigma = sample["sigma"]
-    y = observations["y"]
-    y_pred = model(sample, observations)
-    return norm.logpdf(y - y_pred, scale=sigma)
+  sigma = sample["sigma"]
+  y = observations["y"]
+  y_pred = model(sample, observations)
+  return norm.logpdf(y - y_pred, scale=sigma)
 
 
 def prior(unused_sample):
-    return 0.0
+  return 0.0
 
 
 # If the model is more complex, the strategy can be set to map for sequential
@@ -129,7 +127,7 @@
 # == Solver Setup ==============================================================
 
 # Number of iterations
-iterations = 150000
+iterations = 50000
 
 # Adaption strategy
 rms_prop = adaption.rms_prop()
@@ -141,18 +139,17 @@
                                                batch_fn,
                                                rms_prop)
 
+
+
+
+
 # Schedulers
 
 rms_step_size = scheduler.polynomial_step_size_first_last(first=0.05,
                                                           last=0.001)
-<<<<<<< HEAD
-burn_in = scheduler.initial_burn_in(30000)
-rms_random_thinning = scheduler.random_thinning(rms_step_size, burn_in, 100)
-=======
 burn_in = scheduler.initial_burn_in(20000)
 rms_random_thinning = scheduler.random_thinning(rms_step_size, burn_in, 100)
 
->>>>>>> 03fa1776
 
 rms_scheduler = scheduler.init_scheduler(step_size=rms_step_size,
                                          burn_in=burn_in,
@@ -174,16 +171,12 @@
 start = time.time()
 rms_results = rms_run(*init_states, iterations=iterations)
 print(f"run in {time.time() - start} seconds")
-<<<<<<< HEAD
-=======
-
->>>>>>> 03fa1776
+
 
 # Append the results of the chains
 rms_likelihoods = onp.array(jnp.squeeze(jnp.concatenate([rms["samples"]["likelihood"] for rms in rms_results], axis=0)))
 w_rms = onp.array(jnp.squeeze(jnp.concatenate([rms["samples"]["variables"]["w"] for rms in rms_results], axis=0)))
-sigma_rms = onp.array(
-    jnp.squeeze(jnp.concatenate([rms["samples"]["variables"]["sigma"] for rms in rms_results], axis=0)))
+sigma_rms = onp.array(jnp.squeeze(jnp.concatenate([rms["samples"]["variables"]["sigma"] for rms in rms_results], axis=0)))
 
 ################################################################################
 #
@@ -199,6 +192,7 @@
 plt.plot(sigma_rms, label="RMSprop")
 
 plt.legend()
+
 
 # Contours of numpyro solution
 
@@ -234,6 +228,7 @@
 Z34d = onp.reshape(w34(p34d).T, W3d.shape)
 Z34d /= Z34d.max()
 
+
 # rm
 
 plt.figure()
