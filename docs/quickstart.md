--- conflicted
+++ resolved
@@ -33,7 +33,6 @@
 
 ```{code-cell}
 :tags: [hide-cell]
-
 import numpy as onp
 
 import jax.numpy as jnp
@@ -199,7 +198,6 @@
 
 ```{code-cell}
 :tags: [remove-output]
-
 sgld = alias.sgld(potential_fn,
                   data_loader,
                   cache_size=512,
@@ -231,11 +229,7 @@
 
 For a full list of read to use solver see {doc}`/api/jax_sgmc.alias`.
 Moreover, it is possible to construct custom solvers by the combination of
-<<<<<<< HEAD
 different modules (see {doc}`/usage/sgld_rms`).
-=======
-different modules.
->>>>>>> 681945a6
 
 ## Comparison with numpyro
 
