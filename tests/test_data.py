--- conflicted
+++ resolved
@@ -587,11 +587,7 @@
     # This problem should check that each sample
 
     def init_test_fn(obs_count, batch_size, data_fn):
-<<<<<<< HEAD
-      init_data_fn, batch_fn, cleanup_fn = data_fn
-=======
       init_data_fn, batch_fn, _ = data_fn
->>>>>>> 68b714d2
       num_its = int(onp.ceil(obs_count / batch_size))
 
       def init_fn():
@@ -613,7 +609,7 @@
       def test_fn(init_state):
         return lax.scan(_test_update_fn, init_state, onp.arange(num_its))
 
-      return init_fn, test_fn, cleanup_fn
+      return init_fn, test_fn
 
     return init_test_fn
 
@@ -712,19 +708,18 @@
 
     data_fn = random_reference_data(data_loader, cache_size, batch_size)
 
-    init_fn, test_fn, cleanup_fn = example_problem(obs_count, batch_size, data_fn)
+    init_fn, test_fn = example_problem(obs_count, batch_size, data_fn)
 
     test_fn_pmap = list_pmap(test_fn)
     init_states = [init_fn() for _ in range(pmap_size)]
 
     results = test_fn_pmap(*init_states)
-
-    cleanup_fn()
 
     for res in results:
       (_, test_sample_count, test_obs_size), _ = res
       assert onp.all(test_sample_count == 1)
       assert test_obs_size == obs_count
+
 
 class TestFullDataMapper:
 
@@ -766,8 +761,8 @@
     _, _, obs_count = dataset
 
     mapper, release = full_data_mapper(cached_batches_count=3,
-                              mb_size=2,
-                              data_loader=data_loader)
+                                       mb_size=2,
+                                       data_loader=data_loader)
 
     results, _ = mapper(example_problem_mask, None, masking=True)
     sum_mask, samples, masks = results
@@ -789,8 +784,8 @@
     _, _, obs_count = dataset
 
     mapper, release = full_data_mapper(cached_batches_count=3,
-                              mb_size=2,
-                              data_loader=data_loader)
+                                       mb_size=2,
+                                       data_loader=data_loader)
 
     jit_mapped = jax.jit(lambda: mapper(example_problem_mask, None, masking=True))
     results, _ = jit_mapped()
@@ -812,8 +807,8 @@
     _, _, obs_count = dataset
 
     mapper, release = full_data_mapper(cached_batches_count=3,
-                              mb_size=2,
-                              data_loader=data_loader)
+                                       mb_size=2,
+                                       data_loader=data_loader)
 
     samples, _ = mapper(example_problem_no_mask, None, masking=False)
 
@@ -828,8 +823,8 @@
     _, _, obs_count = dataset
 
     mapper, release = full_data_mapper(cached_batches_count=3,
-                              mb_size=2,
-                              data_loader=data_loader)
+                                       mb_size=2,
+                                       data_loader=data_loader)
 
     jit_mapped = jax.jit(lambda: mapper(example_problem_no_mask, None, masking=False))
     samples, _ = jit_mapped()
@@ -839,13 +834,12 @@
 
     assert onp.sum(count == 1) == obs_count
 
-<<<<<<< HEAD
   @pytest.mark.pmap
   def test_pmap_full_data_map_no_mask(self, dataset, data_loader,
                                      example_problem_pmap):
     _, _, obs_count = dataset
 
-    mapper, cleanup = full_data_mapper(cached_batches_count=2,
+    mapper, release = full_data_mapper(cached_batches_count=2,
                                        mb_size=jax.device_count(),
                                        data_loader=data_loader)
 
@@ -860,9 +854,8 @@
     _, count = onp.unique(results["ordered_indices"], return_counts=True)
 
     assert onp.sum(count == 1) == obs_count
-=======
+
     release()
->>>>>>> 68b714d2
 
   @pytest.mark.parametrize("mb_size", [1, 2])
   def test_full_data_unbatched(self, dataset, data_loader, mb_size, example_problem_no_mask):
