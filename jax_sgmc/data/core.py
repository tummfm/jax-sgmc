--- conflicted
+++ resolved
@@ -396,7 +396,6 @@
 RandomBatch = Tuple[Any, GetBatchFunction, Callable[[], None]]
 OrderedBatch = Tuple[Any, FullDataMapFunction, Callable[[], None]]
 
-<<<<<<< HEAD
 class _Requests:
 
   def __init__(self):
@@ -433,9 +432,6 @@
 
 _host_data_loaders: Dict[Any, HostDataLoader] = {}
 _data_requests = _Requests()
-=======
-_host_data_loaders: Dict[JaxUUID, HostDataLoader] = {}
->>>>>>> e08d5c3b
 
 def random_reference_data(data_loader: DataLoader,
                           cached_batches_count: int,
@@ -636,17 +632,11 @@
   # of the returned data must be known before the first call. The chain id
   # determines whether the data is collected randomly or sequentially.
 
-<<<<<<< HEAD
   def get_data(req, device):
     chain_id, callback_uuid, token = req
     (new_data, mask), new_token = _data_requests(
       chain_id, token, device, callback_uuid,
       strict=verify_calls)
-=======
-  def get_data(req):
-    chain_id, callback_uuid = req
-    new_data, mask = _host_data_loaders[callback_uuid.as_uuid].get_batches(chain_id)
->>>>>>> e08d5c3b
     if mask is None:
       # Assume all samples to be valid
       mask = jnp.ones(mask_shape, dtype=jnp.bool_)
@@ -656,11 +646,7 @@
     """This function is called if the cache must be refreshed."""
     new_data, masks, token = hcb.call(
       get_data,
-<<<<<<< HEAD
       (state.chain_id, state.callback_uuid, state.token),
-=======
-      (state.chain_id, state.callback_uuid),
->>>>>>> e08d5c3b
       result_shape=(
         hcb_format,
         jax.ShapeDtypeStruct(shape=mask_shape, dtype=jnp.bool_),
@@ -672,12 +658,8 @@
       current_line=jnp.array(0),
       chain_id=state.chain_id,
       valid=masks,
-<<<<<<< HEAD
       callback_uuid=state.callback_uuid,
       token=token)
-=======
-      callback_uuid=state.callback_uuid)
->>>>>>> e08d5c3b
     return new_state
 
   def _old_cache_fn(state: CacheState) -> CacheState:
@@ -725,12 +707,8 @@
       current_line=current_line,
       chain_id=data_state.chain_id,
       valid=data_state.valid,
-<<<<<<< HEAD
       callback_uuid=data_state.callback_uuid,
       token=data_state.token)
-=======
-      callback_uuid=data_state.callback_uuid)
->>>>>>> e08d5c3b
 
     info = MiniBatchInformation(
       observation_count = mb_information.observation_count,
@@ -782,12 +760,8 @@
       current_line=jnp.array(0),
       chain_id=jnp.array(chain_id),
       valid=initial_mask,
-<<<<<<< HEAD
       callback_uuid=callback_uuid,
       token=JaxUUID())
-=======
-      callback_uuid=callback_uuid)
->>>>>>> e08d5c3b
     return inital_cache_state
 
   def release():
@@ -839,10 +813,6 @@
     cached_batches_count,
     mb_size,
     verify_calls=True)
-
-  # Register the data loader
-  callback_uuid = JaxUUID()
-  _host_data_loaders[callback_uuid.as_uuid] = data_loader
 
   # Register the data loader
   callback_uuid = JaxUUID()
@@ -864,12 +834,8 @@
       current_line=jnp.array(0),
       chain_id=jnp.array(chain_id),
       valid=initial_mask,
-<<<<<<< HEAD
       callback_uuid=callback_uuid,
       token=JaxUUID())
-=======
-      callback_uuid=callback_uuid)
->>>>>>> e08d5c3b
     return inital_cache_state
 
   def release():
@@ -1060,7 +1026,7 @@
     results = _free_cache_state(new_data_state, results)
     return results
 
-  def cleanup():
+  def release():
     _helper.cleanup()
 
-  return mapper_fn, cleanup+  return mapper_fn, release