--- conflicted
+++ resolved
@@ -418,11 +418,7 @@
                exclude_keys: List = None):
     super().__init__()
     # Tensorflow is in general not required to use the library
-<<<<<<< HEAD
-    assert mini_batch_size is not None, "Depreceated"
-=======
     assert mini_batch_size is None, "Depreceated"
->>>>>>> 03fa1776
     assert TFDataSet is not None, "Tensorflow must be installed to use this " \
                                   "feature."
     assert tfds is not None, "Tensorflow datasets must be installed to use " \
