# Copyright 2021 Multiscale Modeling of Fluid Materials, TU Munich
#
# Licensed under the Apache License, Version 2.0 (the "License");
# you may not use this file except in compliance with the License.
# You may obtain a copy of the License at
#
#   http://www.apache.org/licenses/LICENSE-2.0
#
# Unless required by applicable law or agreed to in writing, software
# distributed under the License is distributed on an "AS IS" BASIS,
# WITHOUT WARRANTIES OR CONDITIONS OF ANY KIND, either express or implied.
# See the License for the specific language governing permissions and
# limitations under the License.
import functools

import numpy as onp

try:
  import tensorflow as tf
  import tensorflow_datasets as tfds
except ModuleNotFoundError:
  tf = None
  tfds = None

import jax
import jax.numpy as jnp
from jax import ShapeDtypeStruct
from jax import test_util
from jax import random
from jax import lax

from jax_sgmc.data.core import random_reference_data, full_reference_data, full_data_mapper
from jax_sgmc.data.numpy_loader import NumpyDataLoader, DeviceNumpyDataLoader

try:
  from jax_sgmc.data.tensorflow_loader import TensorflowDataLoader
except ModuleNotFoundError:
  TensorflowDataLoader = None

from jax_sgmc.util import list_vmap, list_pmap

import pytest

# Todo: Maybe parametrize size of dataset or shape
@pytest.fixture(params=[13, 20])
def dataset(request):
  obs_count = request.param

  data = {
    "ordered_indices": jnp.arange(obs_count, dtype=jnp.int_),
    "all_ones": jnp.ones(obs_count, dtype=jnp.bool_),
    "shape_5": jnp.ones((obs_count, 5), dtype=jnp.float_),
    "shape_3_5": jnp.ones((obs_count, 3, 5), dtype=jnp.int_)
  }

  data_format = {key: ShapeDtypeStruct(dtype=value.dtype, shape=value.shape)
                 for key, value in data.items()}

  return data, data_format, obs_count


class TestNumpyDataLoader:

  @pytest.fixture
  def data_loader(self, dataset):
    data, _, _ = dataset
    return NumpyDataLoader(**data)

  def test_initializer_batch_format(self, data_loader, dataset):
    _, data_format, _ = dataset
    batch_size = 7

    init_batch = data_loader.initializer_batch(batch_size)

    for key in data_format.keys():
      required_shape = (batch_size,) + data_format[key].shape[1:]
      assert required_shape == init_batch[key].shape
      assert data_format[key].dtype == init_batch[key].dtype

  @pytest.mark.parametrize("shuffle, in_epochs",
                           [(False, False),
                            (True, False),
                            (True, True)])
  def test_get_batches_random_shape(self, data_loader, dataset, shuffle, in_epochs):
    _, data_format, _ = dataset
    batch_size = 7
    cache_size = 5

    chain_id = data_loader.register_random_pipeline(cache_size=cache_size,
                                                    mb_size=batch_size,
                                                    in_epochs=in_epochs,
                                                    shuffle=shuffle)

    batch, _ = data_loader.get_batches(chain_id)

    for key in data_format.keys():
      required_shape = (cache_size, batch_size) + data_format[key].shape[1:]
      assert required_shape == batch[key].shape
      assert data_format[key].dtype == batch[key].dtype


  def test_get_batches_ordered_shape(self, data_loader, dataset):
    _, data_format, _ = dataset
    batch_size = 7
    cache_size = 5

    chain_id = data_loader.register_ordered_pipeline(cache_size=cache_size,
                                                     mb_size=batch_size)

    batch, _ = data_loader.get_batches(chain_id)

    for key in data_format.keys():
      required_shape = (cache_size, batch_size) + data_format[key].shape[1:]
      assert required_shape == batch[key].shape
      assert data_format[key].dtype == batch[key].dtype

  def test_all_keys_passed(self, dataset):
    data, _, _ = dataset

    cache_size = 3
    batch_size = 2

    # Test that all keys are returned in a batch
    data_loader = NumpyDataLoader(**data)

    chain_a = data_loader.register_random_pipeline(cache_size=cache_size,
                                                   mb_size=batch_size)
    chain_b = data_loader.register_ordered_pipeline(cache_size=cache_size,
                                                    mb_size=batch_size)

    batch_a, _ = data_loader.get_batches(chain_a)
    batch_b, _ = data_loader.get_batches(chain_b)

    assert set(batch_a.keys()) == set(data.keys())
    assert set(batch_b.keys()) == set(data.keys())

  def test_shuffeling(self, data_loader, dataset):
    _, data_format, obs_count = dataset
    batch_size = 3

    ceil_samples = int(onp.ceil(obs_count / batch_size))
    n_duplicated = ceil_samples * batch_size - obs_count

    # Get all samples in one cache and all samples in single caches
    chain_a = data_loader.register_random_pipeline(cache_size=ceil_samples,
                                                   mb_size=batch_size,
                                                   shuffle=True)
    chain_b = data_loader.register_random_pipeline(cache_size=1,
                                                   mb_size=batch_size,
                                                   shuffle=True)

    samples_a = data_loader.get_batches(chain_a)[0]["ordered_indices"]
    samples_b = onp.array([data_loader.get_batches(chain_b)[0]["ordered_indices"]
                           for _ in range(ceil_samples)])

    # There must be exactly two duplicates
    _, count_a = onp.unique(samples_a, return_counts=True)
    _, count_b = onp.unique(samples_b, return_counts=True)

    assert count_a.size == obs_count
    assert count_b.size == obs_count
    assert onp.sum(count_a == 1) == obs_count - n_duplicated
    assert onp.sum(count_b == 1) == obs_count - n_duplicated
    assert onp.sum(count_a == 2) == n_duplicated
    assert onp.sum(count_b == 2) == n_duplicated

  def test_shuffeling_in_epochs(self, data_loader, dataset):
    _, data_format, obs_count = dataset
    batch_size = 3

    ceil_samples = int(onp.ceil(obs_count / batch_size))

    # Get all samples in one cache and all samples in single caches
    chain_a = data_loader.register_random_pipeline(cache_size=ceil_samples,
                                                   mb_size=batch_size,
                                                   shuffle=True,
                                                   in_epochs=True)
    chain_b = data_loader.register_random_pipeline(cache_size=1,
                                                   mb_size=batch_size,
                                                   shuffle=True,
                                                   in_epochs=True)

    samples_a, mask_a = data_loader.get_batches(chain_a)
    samples_a = samples_a["ordered_indices"]
    returned_b = [data_loader.get_batches(chain_b)
                 for _ in range(ceil_samples)]
    samples_b = onp.array([batch["ordered_indices"] for batch, _ in returned_b])
    mask_b = onp.array([mask for _, mask in returned_b])

    # Every element must appear exactly once
    _, count_a = onp.unique(samples_a[mask_a], return_counts=True)
    _, count_b = onp.unique(samples_b[mask_b], return_counts=True)

    assert onp.sum(count_a == 1) == obs_count
    assert onp.sum(count_b == 1) == obs_count

  def test_full_data(self, data_loader, dataset):
    _, data_format, obs_count = dataset
    batch_size = 3

    ceil_samples = int(onp.ceil(obs_count / batch_size))

    # Get all samples in one cache and all samples in single caches
    chain_a = data_loader.register_ordered_pipeline(cache_size=ceil_samples,
                                                    mb_size=batch_size)
    chain_b = data_loader.register_ordered_pipeline(cache_size=1,
                                                    mb_size=batch_size)

    samples_a, mask_a = data_loader.get_batches(chain_a)
    samples_a = samples_a["ordered_indices"]
    returned_b = [data_loader.get_batches(chain_b)
                 for _ in range(ceil_samples)]
    samples_b = onp.array([batch["ordered_indices"] for batch, _ in returned_b])
    mask_b = onp.array([mask for _, mask in returned_b])

    # Every element must appear exactly once
    _, count_a = onp.unique(samples_a[mask_a], return_counts=True)
    _, count_b = onp.unique(samples_b[mask_b], return_counts=True)

    print(mask_a)
    print(samples_a)

    assert count_a.size == obs_count
    assert count_b.size == obs_count
    assert onp.sum(count_a == 1) == obs_count
    assert onp.sum(count_b == 1) == obs_count

  def test_full_data_order(self, data_loader, dataset):
    # The order of the data should not change
    _, data_format, obs_count = dataset
    batch_size = 3

    ceil_samples = int(onp.ceil(obs_count / batch_size))

    # Get all samples in one cache and all samples in single caches
    chain_a = data_loader.register_ordered_pipeline(cache_size=ceil_samples,
                                                    mb_size=batch_size)

    # Run for at least two complete iterations over the dataset
    for _ in range(3):
      cache, masks = data_loader.get_batches(chain_a)
      for it in range(batch_size):
        start_idx = it * batch_size
        expected_idx = start_idx + onp.arange(batch_size)

        indices = cache["ordered_indices"][it]
        mask = masks[it]

        # Check that expected indices correspond to actual indices for all valid
        # samples
        test_util.check_eq(indices[mask],
                           onp.squeeze(expected_idx[mask]))

  def test_seeding(self, data_loader, dataset):
    batch_size = 3

    # Check that chains with the same seed return the same batches
    chain_a1 = data_loader.register_random_pipeline(cache_size=1,
                                                   mb_size=1,
                                                   seed=1)
    chain_a2 = data_loader.register_random_pipeline(cache_size=1,
                                                    mb_size=1,
                                                    seed=1)
    chain_b = data_loader.register_random_pipeline(cache_size=1,
                                                   mb_size=1,
                                                   seed=2)

    batch_a1, _ = data_loader.get_batches(chain_a1)
    batch_a2, _ = data_loader.get_batches(chain_a2)
    batch_b, _ = data_loader.get_batches(chain_b)

    assert batch_a1["ordered_indices"] == batch_a2["ordered_indices"]
    assert batch_b["ordered_indices"] != batch_a2["ordered_indices"]


  @pytest.mark.parametrize("shuffle, in_epochs",
                           [(False, False),
                            (True, False),
                            (True, True)])
  def test_cache_size_order(self, data_loader, shuffle, in_epochs):
    """Check that changing the cache size does not influence the order. """

    cs_small = 3
    cs_big = 5
    mb_size = 2

    small_chain = data_loader.register_random_pipeline(
      cs_small, mb_size, seed=0, shuffle=shuffle, in_epochs=in_epochs)
    big_chain = data_loader.register_random_pipeline(
      cs_big, mb_size, seed=0, shuffle=shuffle, in_epochs=in_epochs)
    small_batch, _ = data_loader.get_batches(small_chain)
    big_batch, _ = data_loader.get_batches(big_chain)

    for key in small_batch.keys():
      for idx in range(cs_small):
        test_util.check_eq(small_batch[key][idx], big_batch[key][idx])

  @pytest.mark.parametrize("shuffle, in_epochs", [(False, False),
                                                  (True, False),
                                                  (True, True)])
  def test_checkpoint_random_data(self, data_loader, dataset, shuffle, in_epochs):
    _, _, obs_count = dataset
    # Check that the NumpyDataLoader can be restarted from a saved state

    cache_size = 3
    batch_size = 2

    chain_a = data_loader.register_random_pipeline(shuffle=shuffle,
                                                   in_epochs=in_epochs,
                                                   cache_size=cache_size,
                                                   mb_size=batch_size)
    chain_b = data_loader.register_random_pipeline(shuffle=shuffle,
                                                   in_epochs=in_epochs,
                                                   cache_size=cache_size,
                                                   mb_size=batch_size)

    # Run to save the state before a masked state is returned
    n_iter = int(obs_count / (cache_size * batch_size))
    for i in range(n_iter):
      data_loader.get_batches(chain_a)
      data_loader.get_batches(chain_b)

    # Checkpoint
    checkpoint_a = data_loader.save_state(chain_a)
    checkpoint_b = data_loader.save_state(chain_b)

    # Draw masked sample
    batches_a = data_loader.get_batches(chain_a)
    batches_b = data_loader.get_batches(chain_b)

    # Initialize new chains and update them to the same state
    new_chain_a = data_loader.register_random_pipeline(cache_size=cache_size,
                                                       mb_size=batch_size,
                                                       shuffle=shuffle,
                                                       in_epochs=in_epochs)
    new_chain_b = data_loader.register_random_pipeline(cache_size=cache_size,
                                                       mb_size=batch_size,
                                                       shuffle=shuffle,
                                                       in_epochs=in_epochs)

    data_loader.load_state(new_chain_a, checkpoint_a)
    data_loader.load_state(new_chain_b, checkpoint_b)

    new_batches_a = data_loader.get_batches(new_chain_a)
    new_batches_b = data_loader.get_batches(new_chain_b)

    # The old and the new chains should have returned the same samples
    test_util.check_eq(batches_a, new_batches_a)
    test_util.check_eq(batches_b, new_batches_b)

  def test_checkpoint_full_data(self, data_loader, dataset):
    _, _, obs_count = dataset
    # Check that the NumpyDataLoader can be restarted from a saved state

    cache_size = 3
    batch_size = 2

    chain_a = data_loader.register_ordered_pipeline(cache_size=cache_size,
                                                    mb_size=batch_size)
    chain_b = data_loader.register_ordered_pipeline(cache_size=cache_size,
                                                    mb_size=batch_size)

    # Run to save the state before a masked state is returned
    n_iter = int(obs_count / (cache_size * batch_size))
    for i in range(n_iter):
      data_loader.get_batches(chain_a)
      data_loader.get_batches(chain_b)

    # Checkpoint
    checkpoint_a = data_loader.save_state(chain_a)
    checkpoint_b = data_loader.save_state(chain_b)

    # Draw masked sample
    batches_a = data_loader.get_batches(chain_a)
    batches_b = data_loader.get_batches(chain_b)

    # Initialize new chains and update them to the same state
    new_chain_a = data_loader.register_ordered_pipeline(cache_size=cache_size,
                                                        mb_size=batch_size)
    new_chain_b = data_loader.register_ordered_pipeline(cache_size=cache_size,
                                                        mb_size=batch_size)

    data_loader.load_state(new_chain_a, checkpoint_a)
    data_loader.load_state(new_chain_b, checkpoint_b)

    new_batches_a = data_loader.get_batches(new_chain_a)
    new_batches_b = data_loader.get_batches(new_chain_b)

    # The old and the new chains should have returned the same samples
    test_util.check_eq(batches_a, new_batches_a)
    test_util.check_eq(batches_b, new_batches_b)

  @pytest.mark.parametrize("data",
                           [{"x": [0, 1, 2], "y": [[0, 1], [0, 2], [0, 3]]},
                            {"x": onp.arange(3), "y": onp.zeros((3, 3))},
                            {"x": jnp.arange(3), "y": jnp.zeros((3, 3))}],
                           ids=["python list", "numpy array", "device array"])
  def test_input_data_type(self, data):
    # The data returned must always be a jax device array
    data_loader = NumpyDataLoader(**data)

    chain_a = data_loader.register_random_pipeline(cache_size=1, mb_size=1)
    batch, _ = data_loader.get_batches(chain_a)

    assert type(batch["x"]) == type(jnp.array(1))
    assert type(batch["y"]) == type(jnp.array(1))

  def test_input_data_wrong_shape(self):
    # The first axis determines the total number of observations
    x = jnp.arange(5)
    y = jnp.zeros((3, 7))

    with pytest.raises(ValueError):
      NumpyDataLoader(x=x, y=y)


class TestNumpyDeviceDataLoader:

  @pytest.fixture
  def data_loader(self, dataset):
    data, _, _ = dataset
    return DeviceNumpyDataLoader(**data)

  def test_initializer_batch_format(self, data_loader, dataset):
    _, data_format, _ = dataset

    batch_size = 7

    init_batch = data_loader.initializer_batch(batch_size)

    for key in data_format.keys():
      required_shape = (batch_size,) + data_format[key].shape[1:]
      assert required_shape == init_batch[key].shape
      assert data_format[key].dtype == init_batch[key].dtype

  @pytest.mark.parametrize("data",
                           [{"x": [0, 1, 2], "y": [[0, 1], [0, 2], [0, 3]]},
                            {"x": onp.arange(3), "y": onp.zeros((3, 3))},
                            {"x": jnp.arange(3), "y": jnp.zeros((3, 3))}],
                           ids=["python list", "numpy array", "device array"])
  def test_input_data_type(self, data):
    # The data returned must always be a jax device array
    data_loader = DeviceNumpyDataLoader(**data)

    chain_a = data_loader.init_random_data()
    _, (batch, _) = data_loader.get_random_data(chain_a, batch_size=3)

    assert type(batch["x"]) == type(jnp.array(1))
    assert type(batch["y"]) == type(jnp.array(1))

  def test_input_data_wrong_shape(self):
    # The first axis determines the total number of observations
    x = jnp.arange(5)
    y = jnp.zeros((3, 7))

    with pytest.raises(ValueError):
      NumpyDataLoader(x=x, y=y)

  def test_seeding(self, data_loader):
    batch_size = 3

    # Check that chains with the same seed return the same batches
    chain_a1 = data_loader.init_random_data(key=random.PRNGKey(1))
    chain_a2 = data_loader.init_random_data(key=random.PRNGKey(1))
    chain_b = data_loader.init_random_data(key=random.PRNGKey(2))

    _, (batch_a1, _) = data_loader.get_random_data(chain_a1, batch_size)
    _, (batch_a2, _) = data_loader.get_random_data(chain_a2, batch_size)
    _, (batch_b, _) = data_loader.get_random_data(chain_b, batch_size)

    assert jnp.all(batch_a1["ordered_indices"] == batch_a2["ordered_indices"])
    assert jnp.any(batch_b["ordered_indices"] != batch_a2["ordered_indices"])

@pytest.mark.tensorflow
class TestTensorflowDataLoader:

  @pytest.fixture
  def tf_dataset(self, dataset):
    data, data_format, obs_count = dataset

    def gen():
      for idx in range(obs_count):
        yield {key: onp.array(value[idx]) for key, value in data.items()}

    output_signature = {
      key: tf.TensorSpec(shape=format.shape[1:], dtype=format.dtype)
      for key, format in data_format.items()
    }

    # Export tensorflow Dataset here to be able to test exclude keys later on
    tfds = tf.data.Dataset.from_generator(gen, output_signature=output_signature)
    return tfds

  def test_initializer_batch_format(self, tf_dataset, dataset):
    _, data_format, _ = dataset

    batch_size = 7

    data_loader = TensorflowDataLoader(tf_dataset)
    init_batch = data_loader.initializer_batch(mb_size=batch_size)

    for key in data_format.keys():
      required_shape = (batch_size,) + data_format[key].shape[1:]
      assert required_shape == init_batch[key].shape
      assert data_format[key].dtype == init_batch[key].dtype

  def test_get_batches_random_shape(self, tf_dataset, dataset):
    _, data_format, _ = dataset
    batch_size = 7
    cache_size = 5

    data_loader = TensorflowDataLoader(tf_dataset,
                                       shuffle_cache=10)

    chain_id = data_loader.register_random_pipeline(cache_size=cache_size,
                                                    mb_size=batch_size)

    batch, _ = data_loader.get_batches(chain_id)
    print(batch)

    for key in data_format.keys():
      required_shape = (cache_size, batch_size) + data_format[key].shape[1:]
      assert required_shape == batch[key].shape
      assert data_format[key].dtype == batch[key].dtype


  @pytest.mark.skip("Not Implemented")
  def test_get_batches_ordered_shape(self):
    assert False

  @pytest.mark.parametrize("num_exclude", [1, 2, 3])
  def test_exclude_keys(self, tf_dataset, dataset, num_exclude):
    _, data_format, _ = dataset

    all_keys = list(data_format.keys())
    excluded_keys = all_keys[0:num_exclude]
    contained_keys = all_keys[num_exclude:]

    data_loader = TensorflowDataLoader(tf_dataset,
                                       exclude_keys=excluded_keys)

    chain_id = data_loader.register_random_pipeline(cache_size=2,
                                                    mb_size=3)
    batch, _ = data_loader.get_batches(chain_id)

    for key in excluded_keys:
      assert key not in batch.keys()

    for key in contained_keys:
      assert key in batch.keys()

  @pytest.mark.parametrize("name, exclude_keys",
                           [("MNIST", []),
                            ("Cifar10", ["id"])])
  def test_tensorflow_datasets(self, name, exclude_keys):
    cache_size = 2
    batch_size = 3

    tf_dataset, info = tfds.load(name, split="train", with_info=True)
    data_loader = TensorflowDataLoader(tf_dataset,
                                       exclude_keys=exclude_keys)

    chain_id = data_loader.register_random_pipeline(cache_size=cache_size,
                                                    mb_size=batch_size)
    batch, _ = data_loader.get_batches(chain_id)
    init_batch = data_loader.initializer_batch()

    # Check that format and shape is correct
    for key in info.features:
      if key in exclude_keys:
        continue
      required_shape = (cache_size, batch_size) + info.features[key].shape
      required_dtype = init_batch[key].dtype
      assert required_shape == batch[key].shape
      assert required_dtype == batch[key].dtype


class TestRandomDataAccess:

  @pytest.fixture
  def data_loader(self, dataset):
    data, _, _ = dataset
    return NumpyDataLoader(**data)

  @pytest.fixture
  def example_problem(self):
    # This problem should check that each sample

    def init_test_fn(obs_count, batch_size, data_fn):
      init_data_fn, batch_fn, _ = data_fn
      num_its = int(onp.ceil(obs_count / batch_size))

      def init_fn():
        # An array to count the number of observations returned
        sample_counts = jnp.zeros(obs_count)
        data_state = init_data_fn(shuffle=True, in_epochs=True)
        return data_state, sample_counts, 0.0

      def _test_update_fn(state, _):
        data_state, sample_counts, valid_obs_count = state
        data_state, (batch, mb_info) = batch_fn(
          data_state,
          information=True
        )
        sample_counts = sample_counts.at[batch["ordered_indices"]].add(mb_info.mask)
        valid_obs_count += jnp.sum(mb_info.mask)
        return (data_state, sample_counts, valid_obs_count), None

      def test_fn(init_state):
        return lax.scan(_test_update_fn, init_state, onp.arange(num_its))

      return init_fn, test_fn

    return init_test_fn

  def test_cache_size_invalid_arguments(self, data_loader, dataset):
    _, _, obs_count = dataset
    # The cache size must be positive and should warn if the cache is bigger
    # than the total dataset.

    with pytest.raises(ValueError):
      random_reference_data(data_loader, cached_batches_count=0, mb_size=1)

    # This warning only occurs if a HostDataLoader is used
    with pytest.warns(Warning):
      random_reference_data(data_loader,
                            cached_batches_count=obs_count + 1,
                            mb_size=1)

  def test_mb_size_invalid_arguments(self, data_loader, dataset):
    _, _, obs_count = dataset
    # The batch size must be positive and smaller or equal than the total
    # observation size.

    with pytest.raises(ValueError):
      random_reference_data(data_loader, cached_batches_count=1, mb_size=0)

    with pytest.raises(ValueError):
      random_reference_data(data_loader,
                            cached_batches_count=1,
                            mb_size=obs_count + 1)


  def test_random_data_acces_with_in_epoch_shuffeling(self, data_loader, example_problem, dataset):
    _, _, obs_count = dataset

    cache_size = 2
    batch_size = 3

    data_fn = random_reference_data(data_loader, cache_size, batch_size)

    init_fn, test_fn = example_problem(obs_count, batch_size, data_fn)

    (_, test_sample_count, test_obs_size), _ = test_fn(init_fn())

    assert onp.all(test_sample_count == 1)
    assert test_obs_size == obs_count

  def test_jit_random_data(self, data_loader, example_problem, dataset):
    _, _, obs_count = dataset

    cache_size = 2
    batch_size = 3

    data_fn = random_reference_data(data_loader, cache_size, batch_size)

    init_fn, test_fn = example_problem(obs_count, batch_size, data_fn)

    test_fn_jit = jax.jit(test_fn)
    test_fn_jit(init_fn())

    (_, test_sample_count, test_obs_size), _ = test_fn_jit(init_fn())

    assert onp.all(test_sample_count == 1)
    assert test_obs_size == obs_count

  @pytest.mark.skip("Custom Batching not implemented")
  def test_vmap_random_data(self, data_loader, example_problem, dataset):
    _, _, obs_count = dataset

    vmap_size = 2

    cache_size = 2
    batch_size = 3

    data_fn = random_reference_data(data_loader, cache_size, batch_size)

    init_fn, test_fn = example_problem(obs_count, batch_size, data_fn)

    test_fn_vmap = list_vmap(test_fn)
    init_states = [init_fn() for _ in range(vmap_size)]

    results = test_fn_vmap(*init_states)

    for res in results:
      (_, test_sample_count, test_obs_size), _ = res
      assert onp.all(test_sample_count == 1)
      assert test_obs_size == obs_count

  @pytest.mark.pmap
  def test_pmap_random_data(self, data_loader, example_problem, dataset):
    _, _, obs_count = dataset

    pmap_size = jax.device_count()

    cache_size = 2
    batch_size = 3

    data_fn = random_reference_data(data_loader, cache_size, batch_size)

    init_fn, test_fn = example_problem(obs_count, batch_size, data_fn)

    test_fn_pmap = list_pmap(test_fn)
    init_states = [init_fn() for _ in range(pmap_size)]

    results = test_fn_pmap(*init_states)

    for res in results:
      (_, test_sample_count, test_obs_size), _ = res
      assert onp.all(test_sample_count == 1)
      assert test_obs_size == obs_count


class TestFullDataMapper:

  @pytest.fixture
  def data_loader(self, dataset):
    data, _, _ = dataset
    return NumpyDataLoader(**data)

  @pytest.fixture
  def example_problem_mask(self):
    def test_update_fn(batch, mask, _):
        return (jnp.sum(mask), batch["ordered_indices"], mask), None
    return test_update_fn

  @pytest.fixture
  def example_problem_no_mask(self):
    def test_update_fn(batch, _):
      return batch["ordered_indices"], None
    return test_update_fn

  @pytest.fixture
  def example_problem_pmap(self):
    @jax.pmap
    def identity_fn(x):
      return x

    def test_update_fn(batch, _):
      original_shape = jax.tree_map(jnp.shape, batch)
      pmap_batch = jax.tree_map(
        functools.partial(jnp.reshape, newshape=(jax.device_count(), -1)),
        batch)
      pmap_identity = identity_fn(pmap_batch)
      identity = jax.tree_map(jnp.reshape, pmap_identity, original_shape)
      return identity, None

    return test_update_fn

  def test_full_data_map_mask(self, dataset, data_loader, example_problem_mask):
    _, _, obs_count = dataset

    mapper, release = full_data_mapper(cached_batches_count=3,
<<<<<<< HEAD
                                       mb_size=2,
                                       data_loader=data_loader)
=======
                              mb_size=2,
                              data_loader=data_loader)
>>>>>>> e08d5c3b

    results, _ = mapper(example_problem_mask, None, masking=True)
    sum_mask, samples, masks = results

    samples = onp.ravel(samples)
    masks = onp.ravel(masks)
    sum_mask = onp.sum(sum_mask)

    # Every element must appear exactly once
    _, count = onp.unique(samples[masks], return_counts=True)

    assert onp.sum(count == 1) == obs_count
    assert sum_mask == obs_count

    release()

  def test_jit_full_data_map_mask(self, dataset, data_loader,
                              example_problem_mask):
    _, _, obs_count = dataset

    mapper, release = full_data_mapper(cached_batches_count=3,
<<<<<<< HEAD
                                       mb_size=2,
                                       data_loader=data_loader)
=======
                              mb_size=2,
                              data_loader=data_loader)
>>>>>>> e08d5c3b

    jit_mapped = jax.jit(lambda: mapper(example_problem_mask, None, masking=True))
    results, _ = jit_mapped()
    sum_mask, samples, masks = results

    samples = onp.ravel(samples)
    masks = onp.ravel(masks)
    sum_mask = onp.sum(sum_mask)

    # Every element must appear exactly once
    _, count = onp.unique(samples[masks], return_counts=True)

    assert onp.sum(count == 1) == obs_count
    assert sum_mask == obs_count

    release()

  def test_full_data_map_no_mask(self, dataset, data_loader, example_problem_no_mask):
    _, _, obs_count = dataset

    mapper, release = full_data_mapper(cached_batches_count=3,
<<<<<<< HEAD
                                       mb_size=2,
                                       data_loader=data_loader)
=======
                              mb_size=2,
                              data_loader=data_loader)
>>>>>>> e08d5c3b

    samples, _ = mapper(example_problem_no_mask, None, masking=False)

    # Every element must appear exactly once
    _, count = onp.unique(samples, return_counts=True)

    assert onp.sum(count == 1) == obs_count

    release()

  def test_jit_full_data_map_no_mask(self, dataset, data_loader, example_problem_no_mask):
    _, _, obs_count = dataset

    mapper, release = full_data_mapper(cached_batches_count=3,
<<<<<<< HEAD
                                       mb_size=2,
                                       data_loader=data_loader)
=======
                              mb_size=2,
                              data_loader=data_loader)
>>>>>>> e08d5c3b

    jit_mapped = jax.jit(lambda: mapper(example_problem_no_mask, None, masking=False))
    samples, _ = jit_mapped()

    # Every element must appear exactly once
    _, count = onp.unique(samples, return_counts=True)

    assert onp.sum(count == 1) == obs_count

<<<<<<< HEAD
  @pytest.mark.pmap
  def test_pmap_full_data_map_no_mask(self, dataset, data_loader,
                                     example_problem_pmap):
    _, _, obs_count = dataset

    mapper, release = full_data_mapper(cached_batches_count=2,
                                       mb_size=jax.device_count(),
                                       data_loader=data_loader)

    map_fn = functools.partial(mapper, example_problem_pmap)

    assert jax.device_count() != 1

    # Mapping should work when jitted
    results, _ = jax.jit(map_fn)(None)

    # Every element must appear exactly once
    _, count = onp.unique(results["ordered_indices"], return_counts=True)

    assert onp.sum(count == 1) == obs_count

=======
>>>>>>> e08d5c3b
    release()

  @pytest.mark.parametrize("mb_size", [1, 2])
  def test_full_data_unbatched(self, dataset, data_loader, mb_size, example_problem_no_mask):
    _, _, obs_count = dataset

    mapper, release = full_data_mapper(cached_batches_count=3,
                                       mb_size=mb_size,
                                       data_loader=data_loader)

    samples, _ = mapper(example_problem_no_mask, None, masking=False, batched=False)

    # Every element must appear exactly once
    _, count = onp.unique(samples, return_counts=True)

    assert onp.sum(count == 1) == obs_count

    release()


class TestFullDataAccess:

  @pytest.fixture
  def data_loader(self, dataset):
    data, _, _ = dataset
    return NumpyDataLoader(**data)

  @pytest.fixture
  def example_problem_mask(self):

    def init_test_fn(data_fn):
      init_data_fn, map_fn, _ = data_fn

      def init_fn():
        # An array to count the number of observations returned
        return init_data_fn()

      def _test_update_fn(batch, mask, _):
        return (jnp.sum(mask), batch["ordered_indices"], mask), None


      def test_fn(data_state):
        return map_fn(_test_update_fn, data_state, None, masking=True)

      return init_fn, test_fn
    return init_test_fn

  @pytest.fixture
  def example_problem_no_mask(self):
    def init_test_fn(data_fn):
      init_data_fn, map_fn, _ = data_fn

      def init_fn():
        # An array to count the number of observations returned
        return init_data_fn()

      def _test_update_fn(batch, _):
        return batch["ordered_indices"], None


      def test_fn(data_state):
        return map_fn(_test_update_fn, data_state, None, masking=False)

      return init_fn, test_fn
    return init_test_fn

  def test_jit_full_data_map_mask(self, dataset, data_loader,
                              example_problem_mask):
    _, _, obs_count = dataset
    data_map = full_reference_data(data_loader,
                                   cached_batches_count=3,
                                   mb_size=2)

    init_fn, test_fn = example_problem_mask(data_map)
    test_fn_jit = jax.jit(test_fn)
    test_fn_jit(init_fn())

    _, (results, _) = test_fn_jit(init_fn())
    sum_mask, samples, masks = results

    samples = onp.ravel(samples)
    masks = onp.ravel(masks)
    sum_mask = onp.sum(sum_mask)

    # Every element must appear exactly once
    _, count = onp.unique(samples[masks], return_counts=True)

    assert onp.sum(count == 1) == obs_count
    assert sum_mask == obs_count

  @pytest.mark.parametrize("cs, mb",
                           [(2, 3),
                            (3, 2),
                            (13, 2),
                            (2, 13),
                            (13, 13)])
  def test_full_data_map_no_mask(self, dataset, data_loader, example_problem_no_mask, cs, mb):
    num_maps = 3 # Check multiple iterations over the full dataset

    _, _, obs_count = dataset
    data_map = full_reference_data(data_loader,
                                   cached_batches_count=cs,
                                   mb_size=mb)

    init_fn, test_fn = example_problem_no_mask(data_map)

    data_state = init_fn()

    for it in range(num_maps):
      data_state, (samples, _) = test_fn(data_state)

      # Every element must appear exactly once and the order of the samples
      # remains unchanged
      _, count = onp.unique(samples, return_counts=True)

      assert onp.sum(count == 1) == obs_count
      assert count.size == obs_count
      test_util.check_eq(samples, onp.arange(obs_count))

  def test_jit_full_data_map_no_mask(self, dataset, data_loader, example_problem_no_mask):
    _, _, obs_count = dataset
    data_map = full_reference_data(data_loader,
                                  cached_batches_count=3,
                                   mb_size=2)

    init_fn, test_fn = example_problem_no_mask(data_map)
    test_fn_jit = jax.jit(test_fn)
    test_fn_jit(init_fn())

    _, (samples, _) = test_fn_jit(init_fn())

    # Every element must appear exactly once
    _, count = onp.unique(samples, return_counts=True)

    assert onp.sum(count == 1) == obs_count

  @pytest.mark.skip("Custom Batching not implemented")
  def test_vmap_full_data_map_no_mask(self, dataset, data_loader, example_problem_no_mask):
    pass

  @pytest.mark.pmap
  def test_pmap_full_data_map_no_mask(self, dataset, data_loader, example_problem_no_mask):
    pass

  @pytest.mark.skip("Custom Batching not implemented")
  def test_vmap_full_data_map_no_mask(self, dataset, data_loader, example_problem_no_mask):
    pass

  @pytest.mark.pmap
  def test_pmap_full_data_map_no_mask(self, dataset, data_loader, example_problem_no_mask):
    pass<|MERGE_RESOLUTION|>--- conflicted
+++ resolved
@@ -761,13 +761,8 @@
     _, _, obs_count = dataset
 
     mapper, release = full_data_mapper(cached_batches_count=3,
-<<<<<<< HEAD
                                        mb_size=2,
                                        data_loader=data_loader)
-=======
-                              mb_size=2,
-                              data_loader=data_loader)
->>>>>>> e08d5c3b
 
     results, _ = mapper(example_problem_mask, None, masking=True)
     sum_mask, samples, masks = results
@@ -789,13 +784,8 @@
     _, _, obs_count = dataset
 
     mapper, release = full_data_mapper(cached_batches_count=3,
-<<<<<<< HEAD
                                        mb_size=2,
                                        data_loader=data_loader)
-=======
-                              mb_size=2,
-                              data_loader=data_loader)
->>>>>>> e08d5c3b
 
     jit_mapped = jax.jit(lambda: mapper(example_problem_mask, None, masking=True))
     results, _ = jit_mapped()
@@ -817,13 +807,8 @@
     _, _, obs_count = dataset
 
     mapper, release = full_data_mapper(cached_batches_count=3,
-<<<<<<< HEAD
                                        mb_size=2,
                                        data_loader=data_loader)
-=======
-                              mb_size=2,
-                              data_loader=data_loader)
->>>>>>> e08d5c3b
 
     samples, _ = mapper(example_problem_no_mask, None, masking=False)
 
@@ -838,13 +823,8 @@
     _, _, obs_count = dataset
 
     mapper, release = full_data_mapper(cached_batches_count=3,
-<<<<<<< HEAD
                                        mb_size=2,
                                        data_loader=data_loader)
-=======
-                              mb_size=2,
-                              data_loader=data_loader)
->>>>>>> e08d5c3b
 
     jit_mapped = jax.jit(lambda: mapper(example_problem_no_mask, None, masking=False))
     samples, _ = jit_mapped()
@@ -854,7 +834,8 @@
 
     assert onp.sum(count == 1) == obs_count
 
-<<<<<<< HEAD
+    release()
+
   @pytest.mark.pmap
   def test_pmap_full_data_map_no_mask(self, dataset, data_loader,
                                      example_problem_pmap):
@@ -876,8 +857,6 @@
 
     assert onp.sum(count == 1) == obs_count
 
-=======
->>>>>>> e08d5c3b
     release()
 
   @pytest.mark.parametrize("mb_size", [1, 2])
