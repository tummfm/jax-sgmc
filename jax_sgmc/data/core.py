# Copyright 2021 Multiscale Modeling of Fluid Materials, TU Munich
#
# Licensed under the Apache License, Version 2.0 (the "License");
# you may not use this file except in compliance with the License.
# You may obtain a copy of the License at
#
#   http://www.apache.org/licenses/LICENSE-2.0
#
# Unless required by applicable law or agreed to in writing, software
# distributed under the License is distributed on an "AS IS" BASIS,
# WITHOUT WARRANTIES OR CONDITIONS OF ANY KIND, either express or implied.
# See the License for the specific language governing permissions and
# limitations under the License.

"""Data input in jit-compiled functions

Limited device memory disallows to store all reference data on the device for
big datasets. With the following functions, mini-batches of data can be
requested in ``jit``-compiled functions without loading the entire dataset into
the device's memory.

In the background, a cache of mini-batches is sequentially requested by the
Host Callback Wrappers from the Data Loaders and loaded on the device via the
:mod:`jax_sgmc.util.host_callback` module.

"""

import abc
import dataclasses
import threading

import warnings

from functools import partial
import itertools

from typing import Tuple, Any, Callable, Union, NamedTuple, Dict, Protocol

import jax
from jax import tree_util, lax
import jax.numpy as jnp
from jax.experimental import host_callback as hcb

import numpy as onp


from jax_sgmc.util import Array, stop_vmap
from jax_sgmc.util.uuid import JaxUUID

class MiniBatchInformation(NamedTuple):
  """Bundles all information about the reference data.

  Args:
    observation_count: Total number of observations
    effective_observation_count: The number of observations without the
      discarded samples remaining after e.g. shuffling.
    mini_batch: List of tuples, tuples consist of ``(observations, parameters)``

  """
  observation_count: Array
  mask: Array
  batch_size: Array


PyTree = Any
MiniBatch = Union[Tuple[PyTree],
                  Tuple[PyTree, MiniBatchInformation],
                  Tuple[PyTree, MiniBatchInformation, Array]]

class DataLoader(metaclass=abc.ABCMeta):
  """Abstract class to define required methods of a DataLoader.

  This class defines common methods of a DataLoader, such as returning an all-
  zero batch with correct shape to initialize the model.
  """

  @property
  @abc.abstractmethod
  def static_information(self) -> Dict:
    """Information about the dataset such as the total observation count. """

  @property
  @abc.abstractmethod
  def _format(self):
    """dtype and shape of a single sample."""

  def initializer_batch(self, mb_size: int = None) -> PyTree:
    """Returns a zero-like mini-batch.

    Args:
      mb_size: Number of observations in a batch. If ``None``, the returned
        pytree has the shape of a single observation.

    """
    obs_format = self._format

    # Append the cache size to the batch_format
    def append_cache_size(leaf):
      if mb_size is None:
        new_shape = tuple(int(s) for s in leaf.shape)
      else:
        new_shape = tuple(int(s) for s in
                          itertools.chain([mb_size], leaf.shape))
      return jnp.zeros(
        dtype=leaf.dtype,
        shape=new_shape
      )

    batch = tree_util.tree_map(append_cache_size, obs_format)
    return batch


class DeviceDataLoader(DataLoader, metaclass=abc.ABCMeta):
  """Abstract class to define required methods of a DeviceDataLoader.

  A class implementing the data loader must have the functionality to return the
  complete dataset as a dictionary of arrays.
  """

  @abc.abstractmethod
  def init_random_data(self, *args, **kwargs) -> PyTree:
    """Initializes the state necessary to randomly draw data. """

  @abc.abstractmethod
  def get_random_data(self,
                      state,
                      batch_size
                      ) ->Tuple[PyTree, Tuple[PyTree, MiniBatchInformation]]:
    """Returns a random batch of the data.

    This function must be jit-able and free of side effects.

    """

  @abc.abstractmethod
  def get_full_data(self) -> Dict:
    """Returns the whole dataset as dictionary of arrays."""

class HostDataLoader(DataLoader, metaclass=abc.ABCMeta):
  """Abstract class to define required methods of a HostDataLoader.

  A class implementing the data loader must have the functionality to load data
  from storage in an ordered and a random fashion.
  """

  def save_state(self, chain_id: int):
    """Returns all necessary information to restore the dataloader state.

    Args:
      chain_id: Each chain can be checkpointed independently.

    Returns:
      Returns necessary information to restore the state of the chain via
      :func:`load_state`.

    """
    raise NotImplementedError("This method must be overwritten to allow "
                              "checkpointing of the data loader.")

  def load_state(self, chain_id: int, data):
    """Restores dataloader state from previously computed checkpoint.

    Args:
      chain_id: The chain to restore the state.
      data: Data from :func:`save_state` to restore state of the chain.

    """
    raise NotImplementedError("This method must be overwritten to allow "
                              "checkpointing of the data loader.")

  @abc.abstractmethod
  def register_random_pipeline(self,
                               cache_size: int = 1,
                               mb_size: int = None,
                               **kwargs
                               ) -> int:
    """Register a new chain which assembles batches randomly.

    Args:
      cache_size: The number of drawn batches.
      mb_size: The number of observations per batch.
      seed: Set the random seed to start the chain at a well-defined state.

    Returns:
      Returns the id of the new chain.

    """

  @abc.abstractmethod
  def register_ordered_pipeline(self,
                                cache_size: int = 1,
                                mb_size: int = None,
                                **kwargs
                                ) -> int:
    """Register a chain which assembles batches in an ordered manner.

    Args:
      cache_size: The number of drawn batches.
      mb_size: The number of observations per batch.

    Returns:
      Returns the id of the new chain.

    """


  @abc.abstractmethod
  def get_batches(self, chain_id: int) -> Tuple[PyTree, Union[Array, None]]:
    """Return batches from an ordered or random chain. """

  def batch_format(self,
                   cache_size: int,
                   mb_size: int,
                   ) -> Tuple[PyTree, MiniBatchInformation]:
    """Returns dtype and shape of cached mini-batches.

    Args:
      cache_size: number of cached mini-batches

    Returns:
      Returns a pytree with the same tree structure as the random data cache but
      with ``jax.ShapedDtypeStruct`` as leaves.
    """
    obs_format = self._format

    # Append the cache size to the batch_format
    def append_cache_size(leaf):
      new_shape = tuple(int(s) for s in
                        itertools.chain([cache_size, mb_size], leaf.shape))
      return jax.ShapeDtypeStruct(
        dtype=leaf.dtype,
        shape=new_shape
      )
    format = tree_util.tree_map(append_cache_size, obs_format)
    mb_info = MiniBatchInformation(
      observation_count=self.static_information["observation_count"],
      batch_size=mb_size,
      mask=onp.ones(mb_size, dtype=onp.bool_))
    return format, mb_info

class CacheState(NamedTuple):
  """Caches several batches of randomly batched reference data.

  Args:
    cached_batches: An array of mini-batches
    cached_batches_count: Number of cached mini-batches. Equals the first
      dimension of the cached batches
    current_line: Marks the next batch to be returned.
    chain_id: Identifier of the chain
    state: Additional information
    valid: Array containing information about the validity of individual samples
  """
  callback_uuid: JaxUUID = None
  cached_batches: PyTree = None
  cached_batches_count: Array = None
  current_line: Array = None
  chain_id: Array = None
  state: PyTree = None
  valid: Array = None
  token: JaxUUID = None

random_data_state = CacheState

Batch = Union[Tuple[CacheState, PyTree],
              Tuple[CacheState, Tuple[PyTree, MiniBatchInformation]]]

class GetBatchFunction(Protocol):
  def __call__(self,
               data_state: CacheState,
               information: bool = False
               ) -> Batch:
    """Draws a batch of data.

    Args:
      data_state: State of the chain containing id and cached batches
      information: Include namedtuple containing information about the data
        and batch

    Returns:
      Returns the new state of the random chain and a batch. Optionally a
      namedtuple containing information about the batch and dataset can be
      returned.

    """

class MaskedMappedFunction(Protocol):
  def __call__(self,
               batch: PyTree,
               mask: Array,
               state: PyTree
               ) -> Tuple[PyTree, PyTree]:
    """Function which can be mapped over the whole dataset.

    A function of this form must be passed to the full data map function if it
    is called with ``masking = True``.

    Args:
      batch: Batch of data
      mask: Array marking invalid (double) samples
      state: Variables which results are used in the next computation

    Returns:
      Must return a tuple consisting of the computation results and the state
      which should be used in the computation of the next batch.

    """

class UnmaskedMappedFunction(Protocol):
  def __call__(self,
               batch: PyTree,
               state: PyTree
               ) -> Tuple[PyTree, PyTree]:
    """Function which can be mapped over the whole dataset.

    A function of this form must be passed to the full data map function if it
    is called with ``masking = False``.

    Args:
      batch: Batch of data
      state: Variables which results are used in the next computation

    Returns:
      Must return a tuple consisting of the computation results and the state
      which should be used in the computation of the next batch.

    """

MappedFunction = Union[MaskedMappedFunction, UnmaskedMappedFunction]

class FullDataMapFunction(Protocol):
  def __call__(self,
               fun: MappedFunction,
               data_state: CacheState,
               carry: PyTree,
               masking: bool = False,
               information: bool = False
               ) -> Tuple[PyTree, PyTree]:
    """Maps a function over the complete dataset.

    Args:
      fun: Function to be mapped over the dataset
      data_state: Namedtuple containing the id of the chain and cached batches
      carry: Variables which are carried over to the next evaluation of ``fun``
      masking: If true, an array marking invalid samples is passed to the
        function such that a single result for a batch of data can be
        calculated. If false, then a result for each observation must be
        returned and the invalid results are discarded after the computation.
      information: Pass the batch information together with the batch

    Returns:
      Returns the new data state and the results of the computation including
      the carry of the last computation:

      ::

        (data_state, (results, carry)) = full_data_map(...)

    """

class FullDataMapperFunction(Protocol):
  def __call__(self,
               fun: MappedFunction,
               carry: PyTree,
               masking: bool = False,
               information: bool = False,
               batched: bool = True,
               ) -> PyTree:
    """Maps a function over the complete dataset.

    This function differs to :class:`FullDataMapFunction` that it acquires a
    :class:`CacheState` before each mapping over the full dataset.

    Args:
      fun: Function to be mapped over the dataset
      carry: Variables which are carried over to the next evaluation of ``fun``
      masking: If true, an array marking invalid samples is passed to the
        function such that a single result for a batch of data can be
        calculated. If false, then a result for each observation must be
        returned and the invalid results are discarded automatically after the
        computation.
      information: Pass the batch information together with the batch
      batched: Whether function to be mapped over full dataset is vectorized. If
        false, the function is vmapped such that it can process a batch of
        observations.

    Returns:
      Returns the results of the computation including the carry of the last
      computation:

      ::

        (results, carry) = full_data_mapper(...)

    """

RandomBatch = Tuple[Any, GetBatchFunction, Callable[[], None]]
OrderedBatch = Tuple[Any, FullDataMapFunction, Callable[[], None]]

class _Requests:

  def __init__(self):
    self._requests: Dict[Any, Dict[int, CacheState]] = {}
    self._lock = threading.Lock()

  def __call__(self,
               chain_id: int,
               token: JaxUUID,
               device: jax.xla.Device,
               callback_uuid: JaxUUID,
               strict: bool = False):
    with self._lock:
      if callback_uuid.as_uuid not in self._requests.keys():
        self._requests[callback_uuid.as_uuid] = {}

      current_token = self._requests[callback_uuid.as_uuid].get(int(chain_id))

      # Check if token is valid or if this is the first request
      if current_token != token.as_uuid and current_token is not None:
<<<<<<< HEAD
        warnings.warn(f"Device {device} made an invalid request for chain "
                      f"{chain_id}. This might be due to using a pmap in a "
                      f"jitted function.")
        # Return results in the wrong shape to stop computation
        if strict:
          return jnp.zeros(12345)
=======
        if strict:
          raise RuntimeError(f"Device {device} made an invalid request for "
                             f"chain {chain_id}. This might be due to using a "
                             f"pmap in a jitted function.")
        warnings.warn(f"Device {device} made an invalid request for chain "
                      f"{chain_id}. This might be due to using a pmap in a "
                      f"jitted function.")
>>>>>>> 3332b92b

      # Issue a new token and request data
      new_token = JaxUUID()
      self._requests[callback_uuid.as_uuid][int(chain_id)] = new_token.as_uuid
    return _host_data_loaders[callback_uuid.as_uuid].get_batches(chain_id), new_token


_host_data_loaders: Dict[Any, HostDataLoader] = {}
_data_requests = _Requests()

def random_reference_data(data_loader: DataLoader,
                          cached_batches_count: int,
                          mb_size: int,
                          verify_calls: bool = False
                          ) -> RandomBatch:
  """Initializes reference data access in jit-compiled functions.

  Randomly draw batches from a given dataset on the host or the device.

  Args:
    data_loader: Reads data from storage.
    cached_batches_count: Number of batches in the cache. A larger number is
      faster, but requires more memory.
    mb_size: Size of the data batch.
    verify_calls: Verify calls to the host when using pmap. This might not be
      necessary if batches are assembles randomly without extra conditions.

  Returns:
    Returns a tuple of functions to initialize a new reference data state, get
    a minibatch from the reference data state and release the data loader after
    the last computation.

  """
  # Check batch size is not bigger than total observation count
  observation_count = data_loader.static_information["observation_count"]
  if observation_count < mb_size:
    raise ValueError(f"Batch size cannot be bigger than the number of total "
                     f"observations. Got {observation_count} and {mb_size}.")
  if cached_batches_count <= 0 or mb_size <= 0:
    raise ValueError(f"Cache size and batch size must be positive, got"
                     f"{cached_batches_count} and {mb_size}.")

  if isinstance(data_loader, HostDataLoader):
    return _random_reference_data_host(
      data_loader, cached_batches_count, mb_size,
      verify_calls=verify_calls)
  elif isinstance(data_loader, DeviceDataLoader):
    if not cached_batches_count == 1:
      raise ValueError("No caching on device.")
    return _random_reference_data_device(
      data_loader, mb_size)
  else:
    raise TypeError("The DataLoader must inherit from HostDataLoader or "
                    "DeviceDataLoader")

def full_reference_data(data_loader: DataLoader,
                        cached_batches_count: int = 100,
                        mb_size: int = None
                        ) -> OrderedBatch:
  """Initializes reference data access in jit-compiled functions.

  Map a function batch-wise over a dataset on the host or the device.

  Args:
    data_loader: Reads data from storage.
    cached_batches_count: Number of batches in the cache. A larger number is
      faster, but requires more memory.
    mb_size: Size of the data batch.

  Returns:
    Returns a tuple of functions to initialize a new reference data state, map a
    function over the complete dataset and release the data loader after the
    last computation.

  """
  # Check batch size is not bigger than total observation count
  observation_count = data_loader.static_information["observation_count"]
  if observation_count < mb_size:
    raise ValueError(f"Batch size cannot be bigger than the number of total "
                     f"observations. Got {observation_count} and {mb_size}.")

  if isinstance(data_loader, HostDataLoader):
    init_fn, (_batch_fn, mb_information), cleanup = _full_reference_data_host(
      data_loader, cached_batches_count, mb_size)
  elif isinstance(data_loader, DeviceDataLoader):
    init_fn, (_batch_fn, mb_information), cleanup = _full_reference_data_device(
      data_loader, cached_batches_count)
  else:
    raise TypeError("The DataLoader must inherit from HostDataLoader or "
                    "DeviceDataLoader")

  num_iterations = int(onp.ceil(
    mb_information.observation_count / mb_information.batch_size))

  batch_size = mb_information.batch_size

  def _uninitialized_body_fn(fun,
                             state,
                             iteration,
                             information=False,
                             masking=False):
    # The mask has is 1 if the observation is valid and 0 otherwise. This is
    # necessary to ensure, that fun is always called with the same tree shape.
    observations = iteration * batch_size + jnp.arange(batch_size)
    mask = observations < mb_information.observation_count

    data_state, fun_state = state
    data_state, batch = _batch_fn(data_state, information=information)

    if masking:
      result, fun_state = fun(batch, mask, fun_state)
    else:
      result, fun_state = fun(batch, fun_state)

    return (data_state, fun_state), result

  def batch_scan(fun: MappedFunction,
                 data_state: CacheState,
                 carry: PyTree,
                 masking: bool = False,
                 information: bool = False
                 ) -> Tuple[PyTree, PyTree]:
    """Maps the function over all data.

    Args:
      fun: Function accepting a batch of data, a mask and a state.
      data_state: Reference data state.
      carry: A argument that is carried over between iterations
      masking: If set to true, the mapped function is called with a positional
        argument mask and expected to return the results with a reduced dimension.
        Setting to true changes the signature from `fun(data, carry)` to
        `fun(data, mask, carry)`.
      information: Provide the minibatch information in addition to the data
        batch.

    """
    _body_fn = partial(_uninitialized_body_fn,
                       fun,
                       information=information,
                       masking=masking)
    (data_state, carry), results = lax.scan(
      _body_fn, (data_state, carry), onp.arange(num_iterations))

    if masking:
      true_results = results
    else:
      # The results must be concatenated
      concat_results = tree_util.tree_map(
        partial(jnp.concatenate, axis=0),
        results)
      # Invalid results (fillers) must be thrown away
      true_results = tree_util.tree_map(
        lambda leaf: leaf[0:mb_information.observation_count],
        concat_results)

    return data_state, (true_results, carry)

  return init_fn, batch_scan, cleanup


def tree_dtype_struct(pytree: PyTree):
  """Returns a tree with leaves only representing shape and type."""
  @partial(partial, tree_util.tree_map)
  def concrete_to_shape_struct(leaf):
    shape_struct = jax.ShapeDtypeStruct(
      dtype=leaf.dtype,
      shape=leaf.shape)
    return shape_struct
  return concrete_to_shape_struct(pytree)

def tree_index(pytree: PyTree, index):
  """Indexes the leaves of the tree in the first dimension.

  Args:
    pytree: Tree to index with array-like leaves
    index: Selects which slice to return

  Returns:
    Returns a tree with the same structure as pytree, but the leaves have a
    dimension reduced by 1.

  """
  @partial(partial, tree_util.tree_map)
  def split_tree_imp(leaf):
    if leaf.ndim == 1:
      return leaf[index]
    else:
      return leaf[index, ::]
  return split_tree_imp(pytree)


# Callback is independent of assembling of the batches
def _hcb_wrapper(data_loader: HostDataLoader,
                 cached_batches_count: int,
                 mb_size: int,
                 verify_calls: bool = False
                 ) -> Tuple[GetBatchFunction, MiniBatchInformation]:
  # These are helper function which keep a reference to the stateful data object
  # and can be called via the host_callback.call function
  # The format of the mini batch is static.

  hcb_format, mb_information = data_loader.batch_format(
    cached_batches_count, mb_size=mb_size)
  mask_shape = (cached_batches_count, mb_size)

  # The definition requires passing an argument to the host function. The shape
  # of the returned data must be known before the first call. The chain id
  # determines whether the data is collected randomly or sequentially.

  def get_data(req, device):
    chain_id, callback_uuid, token = req
    (new_data, mask), new_token = _data_requests(
      chain_id, token, device, callback_uuid,
      strict=verify_calls)
    if mask is None:
      # Assume all samples to be valid
      mask = jnp.ones(mask_shape, dtype=jnp.bool_)
    return new_data, mask, new_token

  def _new_cache_fn(state: CacheState) -> CacheState:
    """This function is called if the cache must be refreshed."""
    new_data, masks, token = hcb.call(
      get_data,
      (state.chain_id, state.callback_uuid, state.token),
      result_shape=(
        hcb_format,
        jax.ShapeDtypeStruct(shape=mask_shape, dtype=jnp.bool_),
        JaxUUID()),
      call_with_device=True)
    new_state = CacheState(
      cached_batches_count=state.cached_batches_count,
      cached_batches=new_data,
      current_line=jnp.array(0),
      chain_id=state.chain_id,
      valid=masks,
      callback_uuid=state.callback_uuid,
      token=token)
    return new_state

  def _old_cache_fn(state: CacheState) -> CacheState:
    """This function is called if the cache must not be refreshed."""
    return state

  # Necessary, because cond is replaced by select under vmap, but the cond
  # branches have side effects.
  @stop_vmap.stop_vmap
  def _data_state_helper(data_state):
    return lax.cond(data_state.current_line == data_state.cached_batches_count,
                    _new_cache_fn,
                    _old_cache_fn,
                    data_state)

  def batch_fn(data_state: CacheState,
               information: bool = False,
               ) -> Batch:
    """Draws a new random batch (hides data transfer between devices).

    Args:
      data_state: State with cached samples
      information: Whether to return batch information

    Returns:
      Returns the new data state and the next batch. Optionally an additional
      struct containing information about the batch can be returned.

    """
    # Refresh the cache if necessary, after all cached batches have been used.
    data_state = _data_state_helper(data_state)
    current_line = jnp.mod(data_state.current_line,
                           data_state.cached_batches_count)

    # Read the current line from the cache and add the mask containing
    # information about the validity of the individual samples
    mini_batch = tree_index(data_state.cached_batches, current_line)
    mask = data_state.valid[current_line, :]

    current_line = current_line + 1

    new_state = CacheState(
      cached_batches=data_state.cached_batches,
      cached_batches_count=data_state.cached_batches_count,
      current_line=current_line,
      chain_id=data_state.chain_id,
      valid=data_state.valid,
      callback_uuid=data_state.callback_uuid,
      token=data_state.token)

    info = MiniBatchInformation(
      observation_count = mb_information.observation_count,
      batch_size = mb_information.batch_size,
      mask = mask)

    if information:
      return new_state, (mini_batch, info)
    else:
      return new_state, mini_batch

  return batch_fn, mb_information


def _random_reference_data_host(data_loader: HostDataLoader,
                                cached_batches_count: int = 100,
                                mb_size: int = 1,
                                verify_calls: bool = False) -> RandomBatch:
  """Random reference data access via host-callback. """
  # Warn if cached_batches are bigger than total dataset
  observation_count = data_loader.static_information["observation_count"]
  if observation_count < cached_batches_count * mb_size:
    warnings.warn("Cached batches are bigger than the total dataset. Consider "
                  "using a DeviceDataLoader.")

  batch_fn, _ = _hcb_wrapper(
    data_loader, cached_batches_count, mb_size,
    verify_calls=verify_calls)

  callback_uuid = JaxUUID()
  _host_data_loaders[callback_uuid.as_uuid] = data_loader

  def init_fn(**kwargs) -> CacheState:
    # Pass the data loader the information about the number of cached
    # mini-batches. The data loader returns an unique id for reproducibility
    chain_id = data_loader.register_random_pipeline(
      cached_batches_count,
      mb_size=mb_size,
      **kwargs)
    initial_state, initial_mask = _host_data_loaders[callback_uuid.as_uuid].get_batches(chain_id)
    if initial_mask is None:
      initial_mask = jnp.ones((cached_batches_count, mb_size), dtype=jnp.bool_)
    inital_cache_state = CacheState(
      cached_batches=initial_state,
      cached_batches_count=jnp.array(cached_batches_count),
      current_line=jnp.array(0),
      chain_id=jnp.array(chain_id),
      valid=initial_mask,
      callback_uuid=callback_uuid,
      token=JaxUUID())
    return inital_cache_state

  def release():
    del _host_data_loaders[callback_uuid.as_uuid]

  return init_fn, batch_fn, release


def _random_reference_data_device(data_loader: DeviceDataLoader,
                                  mb_size: int
                                  ) -> RandomBatch:
  """Random reference data on device. """

  def init_fn(**kwargs) -> CacheState:
    state = data_loader.init_random_data(**kwargs)
    return CacheState(state=state)

  def batch_fn(state: CacheState,
               information: bool = False
               ) -> Batch:

    state, (batch, mb_info) = data_loader.get_random_data(
      state.state, batch_size=mb_size)
    new_state = CacheState(state=state)

    if information:
      return new_state, (batch, mb_info)
    else:
      return new_state, batch

  def release():
    pass

  return init_fn, batch_fn, release

def _full_reference_data_host(data_loader: HostDataLoader,
                              cached_batches_count: int = 100,
                              mb_size: int = None
                              ) -> Tuple[Callable, Tuple[Callable, MiniBatchInformation], Callable]:
  """Sequentially load batches of reference data via host-callback. """
  # Warn if cached_batches are bigger than total dataset
  observation_count = data_loader.static_information["observation_count"]
  if observation_count < cached_batches_count * mb_size:
    warnings.warn("Cached batches are bigger than the total dataset. Consider "
                  "using a DeviceDataLoader.")

  batch_fn = _hcb_wrapper(
    data_loader,
    cached_batches_count,
    mb_size,
    verify_calls=True)

  # Register the data loader
  callback_uuid = JaxUUID()
  _host_data_loaders[callback_uuid.as_uuid] = data_loader

  def init_fn(**kwargs) -> CacheState:
    # Pass the data loader the information about the number of cached
    # mini-batches. The data loader returns an unique id for reproducibility
    chain_id = _host_data_loaders[callback_uuid.as_uuid].register_ordered_pipeline(
      cached_batches_count,
      mb_size=mb_size,
      **kwargs)
    initial_state, initial_mask = _host_data_loaders[callback_uuid.as_uuid].get_batches(chain_id)
    if initial_mask is None:
      initial_mask = jnp.ones((cached_batches_count, mb_size), dtype=jnp.bool_)
    inital_cache_state=CacheState(
      cached_batches=initial_state,
      cached_batches_count=jnp.array(cached_batches_count),
      current_line=jnp.array(0),
      chain_id=jnp.array(chain_id),
      valid=initial_mask,
      callback_uuid=callback_uuid,
      token=JaxUUID())
    return inital_cache_state

  def release():
    del _host_data_loaders[callback_uuid.as_uuid]

  return init_fn, batch_fn, release


def _full_reference_data_device(data_loader: DeviceDataLoader,
                                mb_size: int = None
                                ) -> Tuple[Callable,
                                           Tuple[Callable,
                                                 MiniBatchInformation],
                                           Callable]:
  """Batches the dataset on the device. """

  reference_data = data_loader.get_full_data()
  total_observations = data_loader.static_information["observation_count"]


  # The information about the batches need to be static.
  mb_info = MiniBatchInformation(
    observation_count=total_observations,
    batch_size=mb_size)

  def init_fn(offset: jnp.ndarray = 0):
    if offset >= total_observations:
      raise ValueError(f"The offset cannot be greater than the total "
                       f"observation count. Given {offset} and "
                       f"{total_observations}.")

    init_state = CacheState(current_line=offset)
    return init_state

  def batch_fn(data_state: CacheState,
               information: bool = False):
    indices = jnp.mod(jnp.arange(mb_size) + data_state.current_line,
                      total_observations)

    # Update the offset, where to start slicing in the next iteration.
    new_state = CacheState(
      current_line=jnp.mod(indices[-1] + 1, total_observations))

    selected_data = tree_index(reference_data, indices)

    if information:
      return new_state, (selected_data, mb_info)
    else:
      return new_state, selected_data

  def release():
    pass

  return init_fn, (batch_fn, mb_info), release


class _FullDataHelper:
  """Class to keep track of unused CacheStates. """

  def __init__(self, data_loader, cache_size, batch_size):
    self._init_fn, self._map_fn, self._cleanup_fn = full_reference_data(
      data_loader, cache_size, batch_size)

    # Initialize the first cache state to compute the shape of the CacheState
    self._unused_states = [self._new_cache_state()]
    self._cache_state_format = tree_util.tree_map(
      lambda leaf: jax.ShapeDtypeStruct(dtype=leaf.dtype, shape=leaf.shape),
      self._unused_states[0])

    self._lock = threading.Lock()

  @property
  def get_map_fn(self) -> FullDataMapFunction:
    return self._map_fn

  @property
  def get_cache_state_format(self) -> PyTree:
    return self._cache_state_format

  def get_cache_state(self) -> CacheState:
    """Return unused cache state or create new one if none available."""
    with self._lock:
      if len(self._unused_states) == 0:
        state = self._new_cache_state()
      else:
        state = self._unused_states.pop()
    return state

  def free_cache_state(self, cache_state: CacheState) -> Array:
    """Adds cache state back to the unused cache states."""
    with self._lock:
      self._unused_states.append(cache_state)
    return jnp.array(1.0)

  def _new_cache_state(self) -> CacheState:
    """Creates a new cache state. """
    new_cache_state = self._init_fn()
    return new_cache_state

  def cleanup(self):
    self._cleanup_fn()
    self._unused_states = None


def full_data_mapper(data_loader: DataLoader = None,
                     cached_batches_count: int = 1,
                     mb_size: int = 1,
                     ) -> Tuple[FullDataMapperFunction, Callable]:
  """Initializes a functional to map a function over a complete dataset.

  This function extends the functionality of
  :func:`full_reference_data` by loading the data states
  form the host before each mapping.

  Args:
    data_loader: Reads data from storage
    cached_batches_count: Number of batches in the cache. A larger number is
      faster, but requires more memory
    mb_size: Size of the data batch

  Returns:
    Returns a tuple of functions to map another function over a complete dataset
    of an appropriate :class:`DataLoader` and another function to release
    the data loader after the last computation.

  """

  _helper = _FullDataHelper(data_loader, cached_batches_count, mb_size)

  # Helper functions to load/save the CacheStates on the host via host_callback
  def _get_state() -> CacheState:
    cache_state = hcb.call(
      lambda _: _helper.get_cache_state(),
      jnp.array(1.0),
      result_shape=_helper.get_cache_state_format)
    return cache_state

  def _free_cache_state(cache_state: CacheState, results: PyTree) -> Array:
    # Loop-through the results to hinder XLA to remove the tap call
    results = hcb.id_tap(
      lambda cs, _: _helper.free_cache_state(cs),
      cache_state,
      result=results)
    return results

  def mapper_fn(fun: Union[MaskedMappedFunction, UnmaskedMappedFunction],
                carry: PyTree,
                masking: bool = False,
                information: bool = False,
                batched: bool = True) -> PyTree:
    data_state = _get_state()

    # Batch the function if it is not batched.
    if batched:
      batched_fun = fun
    else:
      if masking:
        raise ValueError("The function must be vectorized manually to allow "
                         "masking.")

      if mb_size == 1:
        # No vmapping required but first axis of all observations must be
        # removed.
        def batched_fun(batch, state):
          squeezed_batch = tree_util.tree_map(
            partial(jnp.squeeze, axis=0),
            batch)
          result, state = fun(squeezed_batch, state)
          expanded_result = tree_util.tree_map(
            partial(jnp.expand_dims, axis=0),
                    result)
          return expanded_result, state
      else:
        # Only the first resulting state is passed to the next iteration
        vmapped_fun = jax.vmap(fun, in_axes=(0, None))
        def batched_fun(batch, state):
          results, states = vmapped_fun(batch, state)
          if states is None:
            state = None
          else:
            state = tree_util.tree_map(
              partial(jnp.take_along_axis, indices=0, axis=0),
              states)
          return results, state

    (new_data_state, results) = _helper.get_map_fn(
      batched_fun, data_state, carry, masking=masking, information=information)
    results = _free_cache_state(new_data_state, results)
    return results

  def cleanup():
    _helper.cleanup()

  return mapper_fn, cleanup<|MERGE_RESOLUTION|>--- conflicted
+++ resolved
@@ -416,14 +416,6 @@
 
       # Check if token is valid or if this is the first request
       if current_token != token.as_uuid and current_token is not None:
-<<<<<<< HEAD
-        warnings.warn(f"Device {device} made an invalid request for chain "
-                      f"{chain_id}. This might be due to using a pmap in a "
-                      f"jitted function.")
-        # Return results in the wrong shape to stop computation
-        if strict:
-          return jnp.zeros(12345)
-=======
         if strict:
           raise RuntimeError(f"Device {device} made an invalid request for "
                              f"chain {chain_id}. This might be due to using a "
@@ -431,7 +423,6 @@
         warnings.warn(f"Device {device} made an invalid request for chain "
                       f"{chain_id}. This might be due to using a pmap in a "
                       f"jitted function.")
->>>>>>> 3332b92b
 
       # Issue a new token and request data
       new_token = JaxUUID()
@@ -685,7 +676,7 @@
                     data_state)
 
   def batch_fn(data_state: CacheState,
-               information: bool = False,
+               information: bool = False
                ) -> Batch:
     """Draws a new random batch (hides data transfer between devices).
 
@@ -948,7 +939,7 @@
 
 def full_data_mapper(data_loader: DataLoader = None,
                      cached_batches_count: int = 1,
-                     mb_size: int = 1,
+                     mb_size: int = 1
                      ) -> Tuple[FullDataMapperFunction, Callable]:
   """Initializes a functional to map a function over a complete dataset.
 
