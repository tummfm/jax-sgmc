# Copyright 2021 Multiscale Modeling of Fluid Materials, TU Munich
#
# Licensed under the Apache License, Version 2.0 (the "License");
# you may not use this file except in compliance with the License.
# You may obtain a copy of the License at
#
#   http://www.apache.org/licenses/LICENSE-2.0
#
# Unless required by applicable law or agreed to in writing, software
# distributed under the License is distributed on an "AS IS" BASIS,
# WITHOUT WARRANTIES OR CONDITIONS OF ANY KIND, either express or implied.
# See the License for the specific language governing permissions and
# limitations under the License.

"""Defines integrators which form the core of the solvers."""

from functools import partial
from typing import Callable, Any, Tuple, Dict, NamedTuple

import jax.numpy as jnp
import numpy as onp
from jax import random, tree_unflatten, tree_flatten, grad, lax, tree_util, \
  value_and_grad, named_call

from jax_sgmc.adaption import AdaptionStrategy, MassMatrix
from jax_sgmc.data import RandomBatch, CacheState
from jax_sgmc.potential import StochasticPotential
from jax_sgmc.scheduler import schedule
from jax_sgmc.util import Array, tree_scale, tree_add, tensor_matmul, \
  tree_dot, Tensor, tree_multiply

PyTree = Any


class LeapfrogState(NamedTuple):
  """State of the reversible and friction leapfrog integrator.

  Attributes:
    positions: Latent variables in hamiltonian dynamics formulation
    momentum: Momentum with the same shape as the latent variables
    potential: Accumulated energy to calculate MH-correction step
    model_state: State of the model in the likelihood
    data_state: State of the random data function
    key: PRNGKey
  """
  positions: PyTree
  momentum: PyTree
  potential: Array
  model_state: PyTree
  data_state: CacheState
  key: Array
  extra_fields: PyTree = None


class ObaboState(NamedTuple):
  """State of the OBABO integrator.

  Attributes:
    positions: Latent variables in hamiltonian dynamics formulation
    momentum: Momentum with the same shape as the latent variables
    potential: Stochastic potential
    model_state: State of the model in the likelihood
    data_state: State of the random data function
    key: PRNGKey
    kinetic_energy_start: Kinetic energy after the first 1/4-step
    kinetic_energy_end: Kinetic energy after the last 3/4-step
  """
  positions: PyTree
  momentum: PyTree
  potential: Array
  model_state: PyTree
  data_state: CacheState
  key: Array
  kinetic_energy_start: Array
  kinetic_energy_end: Array


class LangevinState(NamedTuple):
  """State of the langevin diffusion integrator.

  Attributes:
    latent_variables: Current latent variables
    key: PRNGKey
    adapt_state: Containing quantities such as momentum for adaption
    data_state: State of the reference data cache
    model_state: Variables not considered during inference
    potential: Stochastic potential from last evaluation
    variance: Variance of stochastic potential over mini-batch
  """
  latent_variables: PyTree
  model_state: PyTree
  key: Array
  adapt_state: Any
  data_state: CacheState
  potential: Array
  variance: Array


def init_mass(mass) -> MassMatrix:
  """Initializes a diagonal mass tensor.

  Args:
    mass: Diagonal mass which has the same tree structure as the sample.

  Returns:
    Returns a diagonal mass matrix.
  """
  inv_mass = tree_util.tree_map(
    partial(jnp.power, x2=-1.0),
    mass)
  sqrt_mass = tree_util.tree_map(
    jnp.sqrt,
    mass)
  inv_mass = Tensor(ndim=1, tensor=inv_mass)
  sqrt_mass = Tensor(ndim=1, tensor=sqrt_mass)
  return MassMatrix(inv=inv_mass, sqrt=sqrt_mass)


def random_tree(key, a):
  """Build a tree shaped like a where all nodes are normal distributed.

  Arguments:
    key: PRNGKey
    a: PyTree defining the shape of the output

  Returns:
    Tree shaped like a with normal distributed leaves.

  """
  leaves, tree_def = tree_flatten(a)
  splits = random.split(key, len(leaves))
  noise_leaves = [random.normal(split, leaf.shape)
                  for split, leaf in zip(splits, leaves)]
  noise_tree = tree_unflatten(tree_def, noise_leaves)
  return noise_tree


def obabo(potential_fn: StochasticPotential,
          batch_fn: RandomBatch,
          steps: Array = 10,
          friction: Array = 1.0,
          const_mass: PyTree = None,
          ) -> Tuple[Callable, Callable, Callable]:
  """Initializes the OBABO integration scheme.

  The OBABO integration scheme is reversible even when using stochastic
  gradients and provides second order accuracy.

  [1] https://arxiv.org/abs/2102.01691

  Args:
    potential_fn: Likelihood and prior applied over a minibatch of data
    batch_fn: Function to draw a mini-batch of reference data
    steps: Number of integration steps.
    friction: Controls impact of momentum from previous step
    const_mass: Mass matrix if no matrix is adapted. Must have the same tree
      structure as the sample

  Returns:
    Returns a function running the time OBABO integrator for T
    steps.

  """

  init_data, get_data = batch_fn
  stochastic_gradient = value_and_grad(potential_fn, argnums=0, has_aux=True)

  # Calculate the inverse and the square root
  if const_mass:
    const_mass = init_mass(const_mass)
  else:
    const_mass = None

  # Helper functions to calculate the kinetic energy, update the position,
  # refresh and update the momentum.

  def _kinetic_energy(mass, momentum):
    scaled_momentum = tensor_matmul(mass.inv, momentum)
    return 0.5 * tree_dot(momentum, scaled_momentum)

  def _position_update(scale, mass, position, momentum):
    scaled_momentum = tensor_matmul(mass.inv, momentum)
    scaled_momentum = tree_scale(scale, scaled_momentum)
    return tree_add(position, scaled_momentum)

  # Half step if scale == 0.5 * step_size
  def _momentum_update(scale, gradient, momentum):
    scaled_gradient = tree_scale(-1.0 * scale, gradient)
    return tree_add(scaled_gradient, momentum)

  # Add noise to momentum
  def _momentum_resampling(parameters, mass, momentum, split):
    noise = random_tree(split, momentum)
    scaled_noise = tensor_matmul(mass.sqrt, noise)
    permanence = jnp.exp(-friction * parameters.step_size)
    momentum_noise = tree_scale(
      jnp.sqrt((1 - permanence) * parameters.temperature),
      scaled_noise)
    decayed_momentum = tree_scale(jnp.sqrt(permanence), momentum)
    return tree_add(decayed_momentum, momentum_noise)

  # A single OBABO-step of the integrator
  def _leapfrog_steps(state: ObaboState,
                      step: jnp.array,
                      mass: PyTree,
                      parameters: schedule = None):
    del step
    key, split1, split2 = random.split(state.key, num=3)

    refreshed_momentum = _momentum_resampling(
      parameters,
      mass,
      state.momentum,
      split1)

    # The kinetic energy from the first step is necessary to calculate the
    # acceptance probability
    # start_energy = lax.select(
    #   step == 0,
    #   _kinetic_energy(mass, refreshed_momentum),
    #   state.kinetic_energy_start)
    start_energy = state.kinetic_energy_start + _kinetic_energy(mass, refreshed_momentum)

    # Momentum update with stochastic gradient
    data_state, mini_batch = get_data(state.data_state, information=True)
    (pot_before, model_state), gradient = stochastic_gradient(
      state.positions,
      mini_batch,
      state=state.model_state)
    first_updated_momentum = _momentum_update(
      0.5 * parameters.step_size,
      gradient,
      refreshed_momentum)

    # Position update with momentum
    updated_positions = _position_update(
      parameters.step_size,
      mass,
      state.positions,
      first_updated_momentum)

    # Momentum update with stochastic gradient
    data_state, mini_batch = get_data(data_state, information=True)
    (pot_after, model_state), gradient = stochastic_gradient(
      updated_positions,
      mini_batch,
      state=model_state )
    second_updated_momentum = _momentum_update(
      0.5 * parameters.step_size,
      gradient,
      first_updated_momentum)

    final_refreshed_momentum = _momentum_resampling(
      parameters,
      mass,
      second_updated_momentum,
      split2)

    # The kinetic energy of the last step is necessary to
    # calculate the acceptance probability for the MH step.
    end_energy = state.kinetic_energy_end + _kinetic_energy(mass, second_updated_momentum)

    new_state = ObaboState(
      potential=0.5 * (pot_before + pot_after),
      positions=updated_positions,
      momentum=final_refreshed_momentum,
      key=key,
      data_state=data_state,
      model_state=model_state,
      kinetic_energy_start=start_energy,
      kinetic_energy_end=end_energy)

    return new_state, None

  def init_fn(init_sample: PyTree,
              key: Array = None,
              batch_kwargs: Dict = None,
              init_model_state: PyTree = None):
    """Initializes the initial state of the integrator.

    Args:
      init_sample: Initial latent variables
      key: Initial PRNGKey
      batch_kwargs: Determine the inital state of the random data chain
      init_model_state: State of the model.
      mass: Mass matrix

    Returns:
      Returns the initial state of the integrator.

    """

    # Initializing the initial state here makes it easier to add additional
    # variables which might be only necessary in special case
    if batch_kwargs is None:
      batch_kwargs = {}

    reference_data_state = init_data(**batch_kwargs)

    if key is None:
      key = random.PRNGKey(0)

    momentum = tree_util.tree_map(jnp.zeros_like, init_sample)

    init_state = ObaboState(
      kinetic_energy_start=jnp.array(0.0),
      kinetic_energy_end=jnp.array(0.0),
      potential=jnp.array(0.0),
      key=key,
      positions=init_sample,
      momentum=momentum,
      data_state=reference_data_state,
      model_state=init_model_state)

    return init_state

  @partial(named_call, name='obabo_integration')
  def integrate(state: ObaboState,
                parameters: schedule,
                mass: PyTree = None
                ) -> ObaboState:

    # If the mass is not adapted, take the constant mass if provided
    if const_mass is None:
      cms = init_mass(tree_util.tree_map(jnp.ones_like, state.positions))
    else:
      cms = const_mass

    if mass is None:
      mass = cms

    # Leapfrog integration
    state, _ = lax.scan(
      partial(_leapfrog_steps, parameters=parameters, mass=mass),
      state,
      onp.arange(steps))

    return state

  def get_fn(state: LeapfrogState):
    """Returns the latent variables."""
    return {"variables": state.positions,
            "energy": state.potential}

  return init_fn, integrate, get_fn


def reversible_leapfrog(potential_fn: StochasticPotential,
                        batch_fn: RandomBatch,
                        steps: int = 10,
                        friction: Array = 0.25,
                        const_mass: PyTree = None
                        ) -> Tuple[Callable, Callable, Callable]:
  """Initializes a reversible leapfrog integrator.

  AMAGOLD requires a reversible leapfrog integrator with half step at the
  beginning and end.

  Args:
    potential_fn: Likelihood and prior applied over a minibatch of data
    batch_fn: Function to draw a mini-batch of reference data
    steps: Number of intermediate leapfrog steps
    friction: Decay of momentum to counteract induced noise due to stochastic
     gradients
    const_mass: Mass matrix to be used when no mass matrix is adapted

  Returns:
    Returns a function running the time reversible leapfrog integrator for T
    steps.

  """

  init_data, get_data = batch_fn
  stochastic_gradient = grad(potential_fn, has_aux=True)

  # Calculate the inverse and the square root
  if const_mass:
    const_mass = init_mass(const_mass)
  else:
    const_mass = None

  def _position_update(scale, mass, position, momentum):
    scaled_momentum = tensor_matmul(mass.inv, momentum)
    # Scale is 0.5 of step size for half momentum update, otherwise it is just
    # the step size.
    scaled_momentum = tree_scale(scale, scaled_momentum)
    return tree_add(position, scaled_momentum)

  def _cov_scaled_noise(split, mass, tree):
    noise = random_tree(split, tree)
    noise = tensor_matmul(mass.sqrt, noise)
    return noise

  def _energy(old_momentum, new_momentum, mass, gradient, scale):
    # Accumulate the energy
    momentum_sum = tree_add(old_momentum, new_momentum)
    scaled_gradient = tensor_matmul(mass.inv, gradient)
    unscaled_energy = tree_dot(momentum_sum, scaled_gradient)
    return scale * unscaled_energy

  def _body_fun(state: LeapfrogState,
                step: jnp.array,
                parameters: schedule,
                mass: MassMatrix):
    # Full step not required in first iteration because of the half step at the
    # beginning
    positions = lax.cond(step == 0,
                         lambda pos: pos,
                         lambda pos: _position_update(
                           parameters.step_size,
                           mass,
                           pos,
                           state.momentum),
                         state.positions)

    key, split = random.split(state.key)
    noise = _cov_scaled_noise(split, mass, state.momentum)
    scaled_noise = tree_scale(
      jnp.sqrt(4 * friction * parameters.step_size),
      noise)

    data_state, mini_batch = get_data(state.data_state, information=True)
    gradient, model_state = stochastic_gradient(
      positions,
      mini_batch,
      state=state.model_state)

    decayed_momentum = tree_scale(
      1 - parameters.step_size * friction,
      state.momentum)
    negative_scaled_gradient = tree_scale(
      -1.0 * parameters.step_size,
      gradient)
    unscaled_momentum = tree_add(
      tree_add(decayed_momentum, negative_scaled_gradient),
      scaled_noise)
    updated_momentum = tree_scale(
      1 / (1 + parameters.step_size * friction),
      unscaled_momentum)

    energy = _energy(
      state.momentum,
      updated_momentum,
      mass,
      gradient,
      0.5 * parameters.step_size)
    accumulated_energy = energy + state.potential

    new_state = LeapfrogState(
      potential=accumulated_energy,
      key=key,
      positions=positions,
      momentum=updated_momentum,
      data_state=data_state,
      model_state=model_state)

    return new_state, None

  def init_fn(init_sample: PyTree,
              key: Array = None,
              batch_kwargs: Dict = None,
              init_model_state: PyTree = None,
              mass: PyTree = None):
    """Initializes the initial state of the integrator.

    Args:
      init_sample: Initial latent variables
      key: Initial PRNGKey
      batch_kwargs: Determine the initial state of the random data chain
      init_cov: Initial covariance.
      init_model_state: State of the model.

    Returns:
      Returns the initial state of the integrator.

    """

    # Initializing the initial state here makes it easier to add additional
    # variables which might be only necessary in special case
    if batch_kwargs is None:
      batch_kwargs = {}

    reference_data_state = init_data(**batch_kwargs)

    # Use constant mass if provided
    if not mass:
      if const_mass:
        mass = const_mass
      else:
        mass = init_mass(tree_util.tree_map(jnp.ones_like, init_sample))

    # Sample initial momentum
    if key is None:
      key = random.PRNGKey(0)
    key, split = random.split(key)
    momentum = _cov_scaled_noise(split, mass, init_sample)

    init_state = LeapfrogState(
      potential=jnp.array(0.0),
      key=key,
      positions=init_sample,
      momentum=momentum,
      data_state=reference_data_state,
      model_state=init_model_state)

    return init_state

  @partial(named_call, name='leapfrog_integration')
  def integrate(state: LeapfrogState,
                parameters: schedule,
                mass: PyTree = None
                ) -> LeapfrogState:

    # Use default values if mass matrix not provided
    if not mass:
      if const_mass:
        mass = const_mass
      else:
        mass = init_mass(tree_util.tree_map(jnp.ones_like, state.positions))

    # Half step for leapfrog integration
    positions = _position_update(
      0.5 * parameters.step_size, mass, state.positions, state.momentum)

    # Do the leapfrog steps
    state = LeapfrogState(
      positions=positions,
      momentum=state.momentum,
      key=state.key,
      potential=jnp.array(0.0),
      model_state=state.model_state,
      data_state=state.data_state)

    # Leapfrog integration
    state, _ = lax.scan(
      partial(_body_fun, parameters=parameters, mass=mass),
      state,
      onp.arange(steps))

    # Final half step
    positions = _position_update(
      0.5 * parameters.step_size, mass, state.positions, state.momentum)

    final_state = LeapfrogState(
      positions=positions,
      momentum=state.momentum,
      key=state.key,
      potential=state.potential,
      model_state=state.model_state,
      data_state=state.data_state)

    return final_state

  def get_fn(state: LeapfrogState):
    return {"variables": state.positions,
            "energy": state.potential}

  return init_fn, integrate, get_fn


def friction_leapfrog(potential_fn: StochasticPotential,
                      batch_fn: RandomBatch,
                      steps: int = 10,
                      friction: Array = 0.25,
                      const_mass: PyTree = None,
                      noise_model = None
                      ) -> Tuple[Callable, Callable, Callable]:
  """Initializes the original SGHMC leapfrog integrator.

  Original SGHMC from [1].

  [1] https://arxiv.org/pdf/1402.4102.pdf

  Args:
    potential_fn: Likelihood and prior applied over a minibatch of data
    batch_fn: Function to draw a mini-batch of reference data
    steps: Number of intermediate leapfrog steps
    friction: Decay of momentum to counteract induced noise due to stochastic
     gradients
    const_mass: Mass matrix of the hamiltonian process
    noise_model: Stateless adaption of the noise (e. g. via the empirical fisher
      information)

  Returns:
    Returns a function running the non conservative leapfrog integrator for T
    steps.

  """

  init_data, get_data = batch_fn
  stochastic_gradient = value_and_grad(potential_fn, has_aux=True)
  if noise_model:
    init_noise_model, update_noise_model, get_noise_model = noise_model

  # Calculate the inverse and the square root
  if const_mass:
    const_mass = init_mass(const_mass)
  else:
    const_mass = None

  def _body_fun(state: LeapfrogState,
                step: jnp.array,
                parameters: schedule,
                friction: PyTree,
                mass: MassMatrix):
    del step
    scaled_momentum = tensor_matmul(mass.inv, state.momentum)
    position_update = tree_scale(parameters.step_size, scaled_momentum)
    new_positions = tree_add(state.positions, position_update)

    data_state, mini_batch = get_data(state.data_state, information=True)
    (pot, model_state), gradient = stochastic_gradient(
      new_positions,
      mini_batch,
      state=state.model_state)
    scaled_gradient = tree_scale(-parameters.step_size, gradient)
    scaled_friction = tree_scale(-parameters.step_size, friction)
    decayed_momentum = tree_multiply(scaled_friction, scaled_momentum)

    key, split = random.split(state.key)
    noise = random_tree(split, decayed_momentum)
    if noise_model:
      noise_state = update_noise_model(
        state.extra_fields,
        new_positions,
        gradient,
        friction,
        mini_batch=mini_batch,
        step_size=parameters.step_size)

      key, split = random.split(state.key)
      extra_noise = random_tree(split, decayed_momentum)

      noise_correction = get_noise_model(
        noise_state,
        new_positions,
        gradient,
        friction,
        mini_batch=mini_batch,
<<<<<<< HEAD
        step_size=parameters.step_size)
=======
        step_size=parameters.step_size,
        model_state=state.model_state)
>>>>>>> 03fa1776
      reduced_noise = tensor_matmul(noise_correction.cb_diff_sqrt, noise)
      extra_noise = tensor_matmul(noise_correction.b_sqrt, extra_noise)
      unscaled_noise = tree_add(reduced_noise, extra_noise)
      scaled_noise = tree_scale(jnp.sqrt(2 * parameters.step_size), unscaled_noise)
    else:
      noise_state = None
      scaled_noise = tree_scale(
        jnp.sqrt(2 * friction * parameters.step_size),
        noise)

    new_momentum = tree_add(
      tree_add(decayed_momentum, scaled_gradient),
      scaled_noise)

    new_state = LeapfrogState(
      potential=pot,
      key=key,
      positions=new_positions,
      momentum=new_momentum,
      data_state=data_state,
      model_state=model_state,
      extra_fields=noise_state)

    return new_state, None

  def init_fn(init_sample: PyTree,
              key: Array = None,
              batch_kwargs: Dict = None,
              init_model_state: PyTree = None):
    """Initializes the initial state of the integrator.

    Args:
      init_sample: Initial latent variables
      key: Initial PRNGKey
      batch_kwargs: Determine the initial state of the random data chain
      init_model_state: State of the model.

    Returns:
      Returns the initial state of the integrator.

    """

    # Initializing the initial state here makes it easier to add additional
    # variables which might be only necessary in special case
    if batch_kwargs is None:
      batch_kwargs = {}

    if noise_model:
      noise_state = init_noise_model(init_sample)
    else:
      noise_state = None

    reference_data_state = init_data(**batch_kwargs)

    # Only shape of momentum is important, as momentum is resampled in each
    # integration step
    if key is None:
      key = random.PRNGKey(0)

    momentum = init_sample

    init_state = LeapfrogState(
      potential=jnp.array(0.0),
      key=key,
      positions=init_sample,
      momentum=momentum,
      data_state=reference_data_state,
      model_state=init_model_state,
      extra_fields=noise_state)

    return init_state

  @partial(named_call, name='leapfrog_integration')
  def integrate(state: LeapfrogState,
                parameters: schedule,
                mass: PyTree = None
                ) -> LeapfrogState:

    # Use default values if mass matrix not provided
    if not mass:
      if const_mass:
        mass = const_mass
      else:
        mass = init_mass(tree_util.tree_map(jnp.ones_like, state.positions))

    # If the friction is scalar
    if tree_util.treedef_is_leaf(tree_util.tree_structure(friction)):
      multiscalar_friction = tree_util.tree_map(
        partial(jnp.full_like, fill_value=friction), state.positions)
    else:
      multiscalar_friction = friction

    # Resample momentum
    key, split = random.split(state.key)
    noise = random_tree(split, state.momentum)
    momentum = tensor_matmul(mass.sqrt, noise)

    # Do the leapfrog steps
    state = LeapfrogState(
      positions=state.positions,
      momentum=momentum,
      key=key,
      potential=jnp.array(0.0),
      model_state=state.model_state,
      data_state=state.data_state,
      extra_fields=state.extra_fields)
    final_state, _ = lax.scan(
      partial(_body_fun,
              parameters=parameters,
              mass=mass,
              friction=multiscalar_friction),
      state,
      onp.arange(steps))

    return final_state

  def get_fn(state: LeapfrogState):
    """Returns the latent variables."""
    # Todo: This is not truly the likelihood
    return {"variables": state.positions,
            "energy": state.potential}

  return init_fn, integrate, get_fn

def langevin_diffusion(
        potential_fn: StochasticPotential,
        batch_fn: RandomBatch,
        adaption: AdaptionStrategy = None,
) -> Tuple[Callable, Callable, Callable]:
  """Initializes langevin diffusion integrator.

  Arguments:
    potential_fn: Likelihood and prior applied over a minibatch of data
    batch_fn: Function to draw a mini-batch of reference data
    adaption: Adaption of manifold for faster inference

  Returns:
    Returns a tuple consisting of ``ini_fn``, ``update_fn``, ``get_fn``.
    The init_fn takes the arguments

    - key: Initial PRNGKey
    - adaption_kwargs: Additional arguments to determine the initial manifold
      state
    - batch_kwargs: Determine the state of the random data chain

  """
  if adaption is not None:
    adapt_init, adapt_update, adapt_get = adaption
  batch_init, batch_get = batch_fn
  stochastic_gradient = value_and_grad(potential_fn, argnums=0, has_aux=True)

  # We need to define an update function. All array oprations must be
  # implemented via tree_map. This is probably going to change with the
  # introduction of the tree vectorizing transformation
  # --> https://github.com/google/jax/pull/3263

  # This function is intended to generate initial states. Jax key,
  # adaption, etc. can be initialized to a default value if not explicitely
  # provided

  def init_fn(init_sample: PyTree,
              key: Array = random.PRNGKey(0),
              adaption_kwargs: Dict = None,
              batch_kwargs: Dict = None,
              init_model_state: PyTree = None):
    """Initializes the initial state of the integrator.

    Args:
      init_sample: Initial latent variables
      key: Initial PRNGKey
      adaption_kwargs: Determine the inital state of the adaption
      batch_kwargs: Determine the inital state of the random data chain

    Returns:
      Returns the initial state of the integrator.

    """

    # Initializing the initial state here makes it easier to add additional
    # variables which might be only necessary in special case
    if adaption_kwargs is None:
      adaption_kwargs = {}
    if batch_kwargs is None:
      batch_kwargs = {}

    # Adaption is not required in the most general case
    if adaption is None:
      adaption_state = None
    else:
      adaption_state = adapt_init(init_sample, **adaption_kwargs)

    reference_data_state = batch_init(**batch_kwargs)

    init_state = LangevinState(
      key=key,
      latent_variables=init_sample,
      adapt_state=adaption_state,
      data_state=reference_data_state,
      model_state=init_model_state,
      potential=jnp.array(0.0),
      variance=jnp.array(1.0)
    )

    return init_state

  # Returns the important parameters of a state and excludes. Makes information
  # hiding possible

  def get_fn(state: LangevinState):
    """Returns the latent variables."""
    return {"variables": state.latent_variables,
            "likelihood": -state.potential}

  # Update according to the integrator update rule

  @partial(named_call, name='langevin_diffusion_step')
  def update_fn(state: LangevinState,
                parameters: schedule):
    """Updates the integrator state according to a schedule.

    Args:
      state: Integrator state
      parameters: Schedule containig step_size and temperature

    Returns:
      Returns a new step calculated by applying langevin diffusion.
    """
    key, split = random.split(state.key)
    data_state, mini_batch = batch_get(state.data_state, information=True)

    noise = random_tree(split, state.latent_variables)
    (potential, (likelihoods, new_model_state)), gradient = stochastic_gradient(
      state.latent_variables,
      mini_batch,
      state=state.model_state,
      likelihoods=True)
    variance = jnp.var(likelihoods)

    scaled_gradient = tree_scale(-parameters.step_size, gradient)
    scaled_noise = tree_scale(
      jnp.sqrt(2 * parameters.temperature * parameters.step_size), noise)

    if adaption is None:
      update_step = tree_add(scaled_gradient, scaled_noise)
      adapt_state = None
    else:
      # Update the adaption
      adapt_state = adapt_update(
        state.adapt_state,
        state.latent_variables,
        gradient,
        mini_batch)
      # Get the adaption
      manifold = adapt_get(
        adapt_state,
        state.latent_variables,
        gradient,
        mini_batch)

      adapted_gradient = tensor_matmul(manifold.g_inv, scaled_gradient)
      adapted_noise = tensor_matmul(manifold.sqrt_g_inv, scaled_noise)
      scaled_gamma = tree_scale(parameters.step_size, manifold.gamma.tensor)

      update_step = tree_add(
        tree_add(scaled_gamma, adapted_gradient),
        adapted_noise)

    # Conclude the variable update by adding the step to the current samples
    new_sample = tree_add(state.latent_variables, update_step)
    new_state = LangevinState(
      key=key,
      latent_variables=new_sample,
      adapt_state=adapt_state,
      data_state=data_state,
      model_state=new_model_state,
      potential=jnp.array(potential, dtype=state.potential.dtype),
      variance=variance)

    return new_state

  return init_fn, update_fn, get_fn<|MERGE_RESOLUTION|>--- conflicted
+++ resolved
@@ -637,12 +637,8 @@
         gradient,
         friction,
         mini_batch=mini_batch,
-<<<<<<< HEAD
-        step_size=parameters.step_size)
-=======
         step_size=parameters.step_size,
         model_state=state.model_state)
->>>>>>> 03fa1776
       reduced_noise = tensor_matmul(noise_correction.cb_diff_sqrt, noise)
       extra_noise = tensor_matmul(noise_correction.b_sqrt, extra_noise)
       unscaled_noise = tree_add(reduced_noise, extra_noise)
