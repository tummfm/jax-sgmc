--- conflicted
+++ resolved
@@ -262,10 +262,6 @@
       state = None
     # Ensure that a scalar is returned to avoid broadcasting with mask
     return jnp.squeeze(lks), state
-<<<<<<< HEAD
-    # return lks, state
-=======
->>>>>>> 03fa1776
 
   # Define the strategies to evaluate the likelihoods sequantially, vectorized
   # or in parallel
@@ -302,11 +298,7 @@
     if is_batched:
       # Batched evaluation returns single state
       new_state = new_states
-<<<<<<< HEAD
-    elif state:
-=======
     elif state is not None:
->>>>>>> 03fa1776
       new_state = tree_util.tree_map(
         lambda ary, org: jnp.reshape(jnp.take(ary, 0, axis=0), org.shape),
         new_states, state)
